<<<<<<< HEAD
def cholesky(a: ndarray) -> ndarray: ...
=======
import typing as tp
>>>>>>> 7252386e


def inv(a: ndarray) -> ndarray: ...


def pinv(a: ndarray, rcond: float=...) -> ndarray: ...


def solve(a: ndarray, b: ndarray) -> ndarray: ...


def svd(a: ndarray,
        full_matrices: bool=...,
        compute_uv: bool=...) -> tp.Union[tp.Tuple[ndarray, ndarray, ndarray], ndarray]: ...<|MERGE_RESOLUTION|>--- conflicted
+++ resolved
@@ -1,8 +1,4 @@
-<<<<<<< HEAD
-def cholesky(a: ndarray) -> ndarray: ...
-=======
 import typing as tp
->>>>>>> 7252386e
 
 
 def inv(a: ndarray) -> ndarray: ...
@@ -16,4 +12,7 @@
 
 def svd(a: ndarray,
         full_matrices: bool=...,
-        compute_uv: bool=...) -> tp.Union[tp.Tuple[ndarray, ndarray, ndarray], ndarray]: ...+        compute_uv: bool=...) -> tp.Union[tp.Tuple[ndarray, ndarray, ndarray], ndarray]: ...
+
+
+def cholesky(a: ndarray) -> ndarray: ...