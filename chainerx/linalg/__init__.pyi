import typing as tp


<<<<<<< HEAD
def eigh(a: ndarray, UPLO: str=...) -> tp.Tuple[ndarray, ndarray]: ...


def eigvalsh(a: ndarray, UPLO: str=...) -> ndarray: ...


=======
>>>>>>> 7252386e
def inv(a: ndarray) -> ndarray: ...


def pinv(a: ndarray, rcond: float=...) -> ndarray: ...


def solve(a: ndarray, b: ndarray) -> ndarray: ...


def svd(a: ndarray,
        full_matrices: bool=...,
        compute_uv: bool=...) -> tp.Union[tp.Tuple[ndarray, ndarray, ndarray], ndarray]: ...<|MERGE_RESOLUTION|>--- conflicted
+++ resolved
@@ -1,15 +1,12 @@
 import typing as tp
 
 
-<<<<<<< HEAD
 def eigh(a: ndarray, UPLO: str=...) -> tp.Tuple[ndarray, ndarray]: ...
 
 
 def eigvalsh(a: ndarray, UPLO: str=...) -> ndarray: ...
 
 
-=======
->>>>>>> 7252386e
 def inv(a: ndarray) -> ndarray: ...
 
 
