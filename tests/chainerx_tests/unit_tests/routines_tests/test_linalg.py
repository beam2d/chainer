--- conflicted
+++ resolved
@@ -371,73 +371,6 @@
 
 @op_utils.op_test(['native:0', 'cuda:0'])
 @chainer.testing.parameterize(*(
-<<<<<<< HEAD
-    chainer.testing.product({
-        'shape': [(0, 0), (1, 1), (3, 3), (6, 6)],
-        'in_dtypes': ['float32', 'float64']
-    })
-))
-class TestCholesky(NumpyLinalgOpTest):
-
-    # For input with shape (0, 0) strides are different
-    check_numpy_strides_compliance = False
-
-    def generate_inputs(self):
-        a = numpy.random.random(self.shape).astype(self.in_dtypes)
-        # Make random square matrix a symmetric positive definite one
-        a = numpy.array(a.T.dot(a)) + 1e-3 * numpy.eye(*self.shape)
-        return a,
-
-    def forward_xp(self, inputs, xp):
-        a, = inputs
-
-        if (_numpy_does_not_support_0d_input and a.size == 0):
-            pytest.skip('Older NumPy versions do not work with empty arrays')
-
-        # Input has to be symmetrized for backward test to work
-        a = (a + a.T)/2. + 1e-3 * xp.eye(*self.shape)
-
-        L = xp.linalg.cholesky(a)
-        return L,
-
-
-@op_utils.op_test(['native:0', 'cuda:0'])
-@chainer.testing.parameterize(*(
-    chainer.testing.product({
-        'shape': [(), (2, 3), (3, 2), (6, 6)],
-        'in_dtypes': ['float32', 'float64'],
-    })
-))
-class TestCholeskyFailing(NumpyLinalgOpTest):
-
-    forward_accept_errors = (numpy.linalg.LinAlgError,
-                             chainerx.ChainerxError,
-                             chainerx.DimensionError)
-
-    def generate_inputs(self):
-        a = numpy.random.random(self.shape).astype(self.in_dtypes)
-        return a,
-
-    def forward_xp(self, inputs, xp):
-        a, = inputs
-        L = xp.linalg.cholesky(a)
-        return L,
-
-
-@op_utils.op_test(['native:0', 'cuda:0'])
-@chainer.testing.parameterize(*(
-    chainer.testing.product({
-        'in_dtypes': ['float32', 'float64'],
-    })
-))
-class TestCholeskySemiDefiniteFailing(NumpyLinalgOpTest):
-
-    forward_accept_errors = (numpy.linalg.LinAlgError,
-                             chainerx.ChainerxError)
-
-    def generate_inputs(self):
-        a = numpy.array([[1, -2], [-2, 1]]).astype(self.in_dtypes)
-=======
     # backward for 'r', 'raw' modes is not implemented
     chainer.testing.product({
         'shape': [(0, 3), (3, 0), (1, 1), (2, 3), (3, 2), (6, 6)],
@@ -471,15 +404,10 @@
 
     def generate_inputs(self):
         a = numpy.random.random(self.shape).astype(self.in_dtypes)
->>>>>>> 7140c503
-        return a,
-
-    def forward_xp(self, inputs, xp):
-        a, = inputs
-<<<<<<< HEAD
-        L = xp.linalg.cholesky(a)
-        return L,
-=======
+        return a,
+
+    def forward_xp(self, inputs, xp):
+        a, = inputs
         if (numpy.lib.NumpyVersion(numpy.__version__) < '1.16.0'
                 and a.size == 0):
             pytest.skip('Older NumPy versions do not work with empty arrays')
@@ -492,26 +420,17 @@
             if a.dtype.char == 'f':
                 return out[0].astype(xp.float64), out[1].astype(xp.float64)
         return out
->>>>>>> 7140c503
-
-
-@op_utils.op_test(['native:0', 'cuda:0'])
-@chainer.testing.parameterize(*(
-    chainer.testing.product({
-<<<<<<< HEAD
-        'shape': [(6, 6)],
-        'in_dtypes': ['float16'],
-    })
-))
-class TestCholeskyDtypeFailing(NumpyLinalgOpTest):
-=======
+
+
+@op_utils.op_test(['native:0', 'cuda:0'])
+@chainer.testing.parameterize(*(
+    chainer.testing.product({
         'shape': [(1, 1), (2, 3), (3, 2), (6, 6)],
         'in_dtypes': ['float16'],
         'mode': ['r', 'raw', 'reduced', 'complete']
     })
 ))
 class TestQRFailing(NumpyLinalgOpTest):
->>>>>>> 7140c503
 
     forward_accept_errors = (TypeError,
                              chainerx.DtypeError)
@@ -522,10 +441,102 @@
 
     def forward_xp(self, inputs, xp):
         a, = inputs
-<<<<<<< HEAD
+        out = xp.linalg.qr(a, mode=self.mode)
+        return out
+
+
+@op_utils.op_test(['native:0', 'cuda:0'])
+@chainer.testing.parameterize(*(
+    chainer.testing.product({
+        'shape': [(0, 0), (1, 1), (3, 3), (6, 6)],
+        'in_dtypes': ['float32', 'float64']
+    })
+))
+class TestCholesky(NumpyLinalgOpTest):
+
+    # For input with shape (0, 0) strides are different
+    check_numpy_strides_compliance = False
+
+    def generate_inputs(self):
+        a = numpy.random.random(self.shape).astype(self.in_dtypes)
+        # Make random square matrix a symmetric positive definite one
+        a = numpy.array(a.T.dot(a)) + 1e-3 * numpy.eye(*self.shape)
+        return a,
+
+    def forward_xp(self, inputs, xp):
+        a, = inputs
+
+        if (_numpy_does_not_support_0d_input and a.size == 0):
+            pytest.skip('Older NumPy versions do not work with empty arrays')
+
+        # Input has to be symmetrized for backward test to work
+        a = (a + a.T)/2. + 1e-3 * xp.eye(*self.shape)
+
         L = xp.linalg.cholesky(a)
         return L,
-=======
-        out = xp.linalg.qr(a, mode=self.mode)
-        return out
->>>>>>> 7140c503
+
+
+@op_utils.op_test(['native:0', 'cuda:0'])
+@chainer.testing.parameterize(*(
+    chainer.testing.product({
+        'shape': [(), (2, 3), (3, 2), (6, 6)],
+        'in_dtypes': ['float32', 'float64'],
+    })
+))
+class TestCholeskyFailing(NumpyLinalgOpTest):
+
+    forward_accept_errors = (numpy.linalg.LinAlgError,
+                             chainerx.ChainerxError,
+                             chainerx.DimensionError)
+
+    def generate_inputs(self):
+        a = numpy.random.random(self.shape).astype(self.in_dtypes)
+        return a,
+
+    def forward_xp(self, inputs, xp):
+        a, = inputs
+        L = xp.linalg.cholesky(a)
+        return L,
+
+
+@op_utils.op_test(['native:0', 'cuda:0'])
+@chainer.testing.parameterize(*(
+    chainer.testing.product({
+        'in_dtypes': ['float32', 'float64'],
+    })
+))
+class TestCholeskySemiDefiniteFailing(NumpyLinalgOpTest):
+
+    forward_accept_errors = (numpy.linalg.LinAlgError,
+                             chainerx.ChainerxError)
+
+    def generate_inputs(self):
+        a = numpy.array([[1, -2], [-2, 1]]).astype(self.in_dtypes)
+        return a,
+
+    def forward_xp(self, inputs, xp):
+        a, = inputs
+        L = xp.linalg.cholesky(a)
+        return L,
+
+
+@op_utils.op_test(['native:0', 'cuda:0'])
+@chainer.testing.parameterize(*(
+    chainer.testing.product({
+        'shape': [(6, 6)],
+        'in_dtypes': ['float16'],
+    })
+))
+class TestCholeskyDtypeFailing(NumpyLinalgOpTest):
+
+    forward_accept_errors = (TypeError,
+                             chainerx.DtypeError)
+
+    def generate_inputs(self):
+        a = numpy.random.random(self.shape).astype(self.in_dtypes)
+        return a,
+
+    def forward_xp(self, inputs, xp):
+        a, = inputs
+        L = xp.linalg.cholesky(a)
+        return L,