--- conflicted
+++ resolved
@@ -286,7 +286,6 @@
             target.child.linear2.b.data, target_child_b)
 
 
-<<<<<<< HEAD
 class TestSerialize(unittest.TestCase):
 
     def test_serialize(self):
@@ -299,9 +298,6 @@
         self.assertIsInstance(target, dict)
 
 
-@testing.parameterize(*testing.product({'compress': [False, True]}))
-class TestSaveNpz(unittest.TestCase):
-=======
 @testing.parameterize(
     {'ignore_names': ['linear/W', 'child/linear2/b']},
     {'ignore_names': lambda key: key in ['linear/W', 'child/linear2/b']},
@@ -313,7 +309,6 @@
         'child/linear2/b']},
 )
 class TestNpzDeserializerIgnoreNamesGroupHierachy(unittest.TestCase):
->>>>>>> 3c800f6b
 
     def setUp(self):
         fd, path = tempfile.mkstemp()
