import operator
import sys
import unittest

import numpy
import pytest

import chainer
from chainer.backends import cuda
from chainer import basic_math
from chainer import gradient_check
from chainer import testing
from chainer.testing import attr
from chainer.testing import backend
from chainer.utils import type_check
import chainerx


def arrays_to_chainerx(orig_xp, np_arrays):
    assert all(isinstance(a, numpy.ndarray) for a in np_arrays)
    if orig_xp is numpy:
        orig_arrays = np_arrays
    elif orig_xp is cuda.cupy:
        orig_arrays = [cuda.to_gpu(a) for a in np_arrays]
    return [chainer.backend.to_chainerx(a) for a in orig_arrays]


@testing.parameterize(*testing.product({
    'shape': [
        # x1, x2, y
        ((3, 2), (3, 2), (3, 2)),
        ((), (), ()),
        ((3, 2), (3, 1), (3, 2)),
        ((2,), (3, 2), (3, 2)),
    ],
    'dtype': [numpy.float16, numpy.float32, numpy.float64],
}))
class TestBinaryOp(unittest.TestCase):

    def setUp(self):
        self.x1 = numpy.random.uniform(.5, 1, self.shape[0]).astype(self.dtype)
        self.x2 = numpy.random.uniform(.5, 1, self.shape[1]).astype(self.dtype)
        self.gy = numpy.random.uniform(-1, 1, self.shape[2]).astype(self.dtype)
        self.ggx1 = numpy.random.uniform(-1, 1, self.shape[0]).astype(
            self.dtype)
        self.ggx2 = numpy.random.uniform(-1, 1, self.shape[1]).astype(
            self.dtype)

    def check_forward(self, op, x1_data, x2_data):
        x1 = chainer.Variable(x1_data)
        x2 = chainer.Variable(x2_data)
        y = op(x1, x2)
        options = {}
        if self.dtype == numpy.float16:
            options = {'atol': 1e-4, 'rtol': 1e-3}
        testing.assert_allclose(op(self.x1, self.x2), y.data, **options)

    def forward_cpu(self, op):
        self.check_forward(op, self.x1, self.x2)

    def test_add_forward_cpu(self):
        self.forward_cpu(lambda x, y: x + y)

    def test_sub_forward_cpu(self):
        self.forward_cpu(lambda x, y: x - y)

    def test_mul_forward_cpu(self):
        self.forward_cpu(lambda x, y: x * y)

    def test_div_forward_cpu(self):
        self.forward_cpu(lambda x, y: x / y)

    def test_floordiv_forward_cpu(self):
        self.forward_cpu(lambda x, y: x // y)

    def test_pow_forward_cpu(self):
        self.forward_cpu(lambda x, y: x ** y)

    def test_radd_forward_cpu(self):
        self.forward_cpu(lambda x, y: y.__radd__(x))

    def test_rsub_forward_cpu(self):
        self.forward_cpu(lambda x, y: y.__rsub__(x))

    def test_rmul_forward_cpu(self):
        self.forward_cpu(lambda x, y: y.__rmul__(x))

    def test_rdiv_forward_cpu(self):
        self.forward_cpu(lambda x, y: y.__rtruediv__(x))

    def test_rfloordiv_forward_cpu(self):
        self.forward_cpu(lambda x, y: y.__rfloordiv__(x))

    def test_rpow_forward_cpu(self):
        self.forward_cpu(lambda x, y: y.__rpow__(x))

    def forward_gpu(self, op):
        self.check_forward(op, cuda.to_gpu(self.x1), cuda.to_gpu(self.x2))

    @attr.gpu
    def test_add_forward_gpu(self):
        self.forward_gpu(lambda x, y: x + y)

    @attr.gpu
    def test_sub_forward_gpu(self):
        self.forward_gpu(lambda x, y: x - y)

    @attr.gpu
    def test_mul_forward_gpu(self):
        self.forward_gpu(lambda x, y: x * y)

    @attr.gpu
    def test_div_forward_gpu(self):
        self.forward_gpu(lambda x, y: x / y)

    @attr.gpu
    def test_floordiv_forward_gpu(self):
        self.forward_gpu(lambda x, y: x // y)

    @attr.gpu
    def test_pow_forward_gpu(self):
        self.forward_gpu(lambda x, y: x ** y)

    @attr.gpu
    def test_radd_forward_gpu(self):
        self.forward_gpu(lambda x, y: y.__radd__(x))

    @attr.gpu
    def test_rsub_forward_gpu(self):
        self.forward_gpu(lambda x, y: y.__rsub__(x))

    @attr.gpu
    def test_rmul_forward_gpu(self):
        self.forward_gpu(lambda x, y: y.__rmul__(x))

    @attr.gpu
    def test_rdiv_forward_gpu(self):
        self.forward_gpu(lambda x, y: y.__rtruediv__(x))

    @attr.gpu
    def test_rfloordiv_forward_gpu(self):
        self.forward_gpu(lambda x, y: y.__rfloordiv__(x))

    @attr.gpu
    def test_rpow_forward_gpu(self):
        self.forward_gpu(lambda x, y: y.__rpow__(x))

    @attr.gpu
    def test_add_constant_allocation(self):
        x = 0
        y = chainer.Variable(cuda.cupy.ones((1,)))
        z = y + x
        self.assertEqual(1, z.data.get()[0])

    def forward_chainerx(self, op, orig_xp):
        # TODO(hvy): chainerx does not support fp16 yet
        if numpy.float16 in (self.x1.dtype, self.x2.dtype):
            raise unittest.SkipTest('Not yet supported')

        xs_chx = arrays_to_chainerx(orig_xp, (self.x1, self.x2))
        self.check_forward(op, *xs_chx)

    @attr.chainerx
    def test_add_forward_chainerx_cpu(self):
        self.forward_chainerx(lambda x, y: x + y, numpy)

    @attr.chainerx
    def test_sub_forward_chainerx_cpu(self):
        self.forward_chainerx(lambda x, y: x - y, numpy)

    @attr.chainerx
    def test_mul_forward_chainerx_cpu(self):
        self.forward_chainerx(lambda x, y: x * y, numpy)

    @attr.chainerx
    def test_div_forward_chainerx_cpu(self):
        self.forward_chainerx(lambda x, y: x / y, numpy)

    @attr.chainerx
    @attr.gpu
    def test_add_forward_chainerx_gpu(self):
        self.forward_chainerx(lambda x, y: x + y, cuda.cupy)

    @attr.chainerx
    @attr.gpu
    def test_sub_forward_chainerx_gpu(self):
        self.forward_chainerx(lambda x, y: x - y, cuda.cupy)

    @attr.chainerx
    @attr.gpu
    def test_mul_forward_chainerx_gpu(self):
        self.forward_chainerx(lambda x, y: x * y, cuda.cupy)

    @attr.chainerx
    @attr.gpu
    def test_div_forward_chainerx_gpu(self):
        self.forward_chainerx(lambda x, y: x / y, cuda.cupy)

    # TODO(hvy): Implement floor.
    @pytest.mark.skip
    @attr.chainerx
    def test_floordiv_forward_chainerx_cpu(self):
        pass

    @attr.chainerx
    def test_pow_forward_chainerx_cpu(self):
        self.forward_chainerx(lambda x, y: x.__pow__(y), numpy)

    @attr.chainerx
    def test_radd_forward_chainerx_cpu(self):
        self.forward_chainerx(lambda x, y: y.__radd__(x), numpy)

    @attr.chainerx
    def test_rsub_forward_chainerx_cpu(self):
        self.forward_chainerx(lambda x, y: y.__rsub__(x), numpy)

    @attr.chainerx
    def test_rmul_forward_chainerx_cpu(self):
        self.forward_chainerx(lambda x, y: y.__rmul__(x), numpy)

    @attr.chainerx
    def test_rdiv_forward_chainerx_cpu(self):
        self.forward_chainerx(lambda x, y: y.__rtruediv__(x), numpy)

    # TODO(hvy): Implement floor.
    @pytest.mark.skip
    @attr.chainerx
    def test_rfloordiv_forward_chainerx_cpu(self):
        pass

    @attr.chainerx
    def test_rpow_forward_chainerx_cpu(self):
        self.forward_chainerx(lambda x, y: y.__rpow__(x), numpy)

    # TODO(hvy): Implement floor.
    @pytest.mark.skip
    @attr.chainerx
    @attr.gpu
    def test_floordiv_forward_chainerx_gpu(self):
        pass

    @attr.chainerx
    @attr.gpu
    def test_pow_forward_chainerx_gpu(self):
        self.forward_chainerx(lambda x, y: x.__pow__(y), cuda.cupy)

    @attr.chainerx
    @attr.gpu
    def test_radd_forward_chainerx_gpu(self):
        self.forward_chainerx(lambda x, y: y.__radd__(x), cuda.cupy)

    @attr.chainerx
    @attr.gpu
    def test_rsub_forward_chainerx_gpu(self):
        self.forward_chainerx(lambda x, y: y.__rsub__(x), cuda.cupy)

    @attr.chainerx
    @attr.gpu
    def test_rmul_forward_chainerx_gpu(self):
        self.forward_chainerx(lambda x, y: y.__rmul__(x), cuda.cupy)

    @attr.chainerx
    @attr.gpu
    def test_rdiv_forward_chainerx_gpu(self):
        self.forward_chainerx(lambda x, y: y.__rtruediv__(x), cuda.cupy)

    # TODO(hvy): Implement floor.
    @pytest.mark.skip
    @attr.chainerx
    @attr.gpu
    def test_rfloordiv_forward_chainerx_gpu(self):
        pass

    @attr.chainerx
    @attr.gpu
    def test_rpow_forward_chainerx_gpu(self):
        self.forward_chainerx(lambda x, y: y.__rpow__(x), cuda.cupy)

    def check_backward(self, op, x1_data, x2_data, y_grad):
        options = {}
        if self.dtype == numpy.float16:
            options = {'atol': 5e-3, 'rtol': 5e-2}
        gradient_check.check_backward(op, (x1_data, x2_data), y_grad,
                                      dtype=numpy.float64, **options)

    def backward_cpu(self, op):
        self.check_backward(op, self.x1, self.x2, self.gy)

    def test_add_backward_cpu(self):
        self.backward_cpu(lambda x, y: x + y)

    def test_sub_backward_cpu(self):
        self.backward_cpu(lambda x, y: x - y)

    def test_mul_backward_cpu(self):
        self.backward_cpu(lambda x, y: x * y)

    def test_div_backward_cpu(self):
        self.backward_cpu(lambda x, y: x / y)

    def test_pow_backward_cpu(self):
        self.backward_cpu(lambda x, y: x ** y)

    def backward_gpu(self, op):
        self.check_backward(
            op, cuda.to_gpu(self.x1), cuda.to_gpu(self.x2),
            cuda.to_gpu(self.gy))

    @attr.gpu
    def test_add_backward_gpu(self):
        self.backward_gpu(lambda x, y: x + y)

    @attr.gpu
    def test_sub_backward_gpu(self):
        self.backward_gpu(lambda x, y: x - y)

    @attr.gpu
    def test_mul_backward_gpu(self):
        self.backward_gpu(lambda x, y: x * y)

    @attr.gpu
    def test_div_backward_gpu(self):
        self.backward_gpu(lambda x, y: x / y)

    @attr.gpu
    def test_pow_backward_gpu(self):
        self.backward_gpu(lambda x, y: x ** y)

    def backward_chainerx(self, op):
        # TODO(niboshi): Support it
        if self.dtype == numpy.float16:
            raise unittest.SkipTest('ChainerX does not support float16')

        self.check_backward(
            op, chainerx.array(self.x1), chainerx.array(self.x2),
            chainerx.array(self.gy))

    @attr.chainerx
    def test_add_backward_chainerx(self):
        self.backward_chainerx(lambda x, y: x + y)

    @attr.chainerx
    def test_sub_backward_chainerx(self):
        self.backward_chainerx(lambda x, y: x - y)

    @attr.chainerx
    def test_mul_backward_chainerx(self):
        self.backward_chainerx(lambda x, y: x * y)

    @attr.chainerx
    def test_div_backward_chainerx(self):
        self.backward_chainerx(lambda x, y: x / y)

    @attr.chainerx
    def test_pow_backward_chainerx(self):
        self.backward_chainerx(lambda x, y: x ** y)

    def check_double_backward(
            self, op, x1_data, x2_data, y_grad, ggx1_data, ggx2_data, **args):
        options = {}
        if self.dtype == numpy.float16:
            options = {'atol': 5e-3, 'rtol': 5e-2}
        options.update(args)

        gradient_check.check_double_backward(
            op, (x1_data, x2_data), y_grad, (ggx1_data, ggx2_data),
            dtype=numpy.float64, **options)

    def double_backward_cpu(self, op, **options):
        self.check_double_backward(
            op, self.x1, self.x2, self.gy, self.ggx1, self.ggx2,
            **options)

    def test_div_double_backward_cpu(self):
        self.double_backward_cpu(lambda x, y: x / y, atol=5e-2, rtol=5e-2)

    def test_pow_double_backward_cpu(self):
        self.double_backward_cpu(lambda x, y: x ** y)

    def test_rpow_double_backward_cpu(self):
        self.double_backward_cpu(lambda x, y: y.__rpow__(x))

    def double_backward_gpu(self, op, **options):
        self.check_double_backward(
            op, cuda.to_gpu(self.x1), cuda.to_gpu(self.x2),
            cuda.to_gpu(self.gy),
            cuda.to_gpu(self.ggx1), cuda.to_gpu(self.ggx2), **options)

    @attr.gpu
    def test_div_double_backward_gpu(self):
        self.double_backward_gpu(lambda x, y: x / y, atol=5e-2, rtol=5e-2)

    @attr.gpu
    def test_pow_double_backward_gpu(self):
        self.double_backward_gpu(lambda x, y: x ** y)

    @attr.gpu
    def test_rpow_double_backward_gpu(self):
        self.double_backward_gpu(lambda x, y: y.__rpow__(x))

    def double_backward_chainerx(self, op, **options):
        # TODO(niboshi): Support it
        if self.dtype == numpy.float16:
            raise unittest.SkipTest('ChainerX does not support float16')

        self.check_double_backward(
            op, chainerx.array(self.x1), chainerx.array(self.x2),
            chainerx.array(self.gy),
            chainerx.array(self.ggx1), chainerx.array(self.ggx2), **options)

    @attr.chainerx
    def test_div_double_backward_chainerx(self):
        self.double_backward_chainerx(lambda x, y: x / y, atol=5e-2, rtol=5e-2)

    @attr.chainerx
    def test_pow_double_backward_chainerx(self):
        self.double_backward_chainerx(lambda x, y: x ** y)

    @attr.chainerx
    def test_rpow_double_backward_chainerx(self):
        self.double_backward_chainerx(lambda x, y: y.__rpow__(x))


@testing.parameterize(*testing.product({
    'in_shapes': [
        ((3, 2),) * 3,
        ((),) * 3,
        ((1, 3), (), (2, 1, 2, 1)),
        ((), (2, 1, 2), (3, 1)),
        ((3, 1), (1, 1), (2,)),
    ],
    'dtype': [numpy.float16, numpy.float32, numpy.float64],
}))
@backend.inject_backend_tests(
    ['test_forward', 'test_backward', 'test_double_backward'],
    # CPU tests
    testing.product({
        'use_cuda': [False],
        'use_ideep': ['never', 'always'],
    })
    # GPU tests
    + testing.product({
        'use_cuda': [True],
        'use_cudnn': ['never', 'always'],
    }))
class TestMultipleAdd(unittest.TestCase):

    def setUp(self):
        x1_shape, x2_shape, x3_shape = self.in_shapes
        self.x1 = numpy.random.uniform(.5, 1, x1_shape).astype(self.dtype)
        self.x2 = numpy.random.uniform(.5, 1, x2_shape).astype(self.dtype)
        self.x3 = numpy.random.uniform(.5, 1, x3_shape).astype(self.dtype)
        y_shape = numpy.broadcast(self.x1, self.x2, self.x3).shape
        self.gy = numpy.random.uniform(-1, 1, y_shape).astype(self.dtype)
        self.ggx1 = numpy.random.uniform(-1, 1, x1_shape).astype(self.dtype)
        self.ggx2 = numpy.random.uniform(-1, 1, x2_shape).astype(self.dtype)
        self.ggx3 = numpy.random.uniform(-1, 1, x3_shape).astype(self.dtype)

    def check_forward(self, func, x1_data, x2_data, x3_data, backend_config):
        # convert to cupy.ndarray for GPU tests
        if backend_config.use_cuda:
            x1_data, x2_data, x3_data = cuda.to_gpu(
                (x1_data, x2_data, x3_data))
        x1 = chainer.Variable(x1_data)
        x2 = chainer.Variable(x2_data)
        x3 = chainer.Variable(x3_data)
        with backend_config:
            y = func(x1, x2, x3)
        options = {}
        if self.dtype == numpy.float16:
            options = {'atol': 1e-4, 'rtol': 1e-3}
        testing.assert_allclose(
            (self.x1 + self.x2 + self.x3), y.data, **options)

    def forward_cpu(self, func, backend_config):
        self.check_forward(func, self.x1, self.x2, self.x3, backend_config)

    def test_forward(self, backend_config):
        func = chainer.functions.add
        self.forward_cpu(func, backend_config)

    def check_backward(self, func, x1_data, x2_data, x3_data, y_grad,
                       backend_config):
        # convert to cupy.ndarray for GPU tests
        if backend_config.use_cuda:
            x1_data, x2_data, x3_data, y_grad = cuda.to_gpu(
                (x1_data, x2_data, x3_data, y_grad))
        options = {}
        if self.dtype == numpy.float16:
            options = {'atol': 5e-3, 'rtol': 5e-2}
        with backend_config:
            gradient_check.check_backward(func, (x1_data, x2_data, x3_data),
                                          y_grad,
                                          dtype=numpy.float64, **options)

    def backward_cpu(self, func, backend_config):
        self.check_backward(
            func, self.x1, self.x2, self.x3, self.gy, backend_config)

    def test_backward(self, backend_config):
        func = chainer.functions.add
        self.backward_cpu(func, backend_config)

    def check_double_backward(
            self, func, backend_config, x1_data, x2_data, x3_data, y_grad,
            ggx1_data, ggx2_data, ggx3_data, **args):
        # convert to cupy.ndarray for GPU tests
        if backend_config.use_cuda:
            (x1_data, x2_data, x3_data, y_grad,
                ggx1_data, ggx2_data, ggx3_data) = cuda.to_gpu(
                (x1_data, x2_data, x3_data, y_grad,
                    ggx1_data, ggx2_data, ggx3_data))
        options = {}
        if self.dtype == numpy.float16:
            options = {'atol': 5e-3, 'rtol': 5e-2}
        options.update(args)

        with backend_config:
            gradient_check.check_double_backward(
                func, (x1_data, x2_data, x3_data), y_grad,
                (ggx1_data,
                 ggx2_data, ggx3_data),
                dtype=numpy.float64, **options)

    def double_backward_cpu(self, func, backend_config, **options):
        self.check_double_backward(
            func, backend_config, self.x1, self.x2, self.x3, self.gy,
            self.ggx1, self.ggx2, self.ggx3,
            **options)

    def test_double_backward(self, backend_config):
        func = chainer.functions.add
        self.double_backward_cpu(func, backend_config, atol=5e-2, rtol=5e-2)


@testing.parameterize(*testing.product({
    'dtype': [numpy.float16, numpy.float32, numpy.float64],
}))
class TestBinaryOpConstant(unittest.TestCase):

    def _test_constant_one(self, func, lhs, rhs, gpu=False):
        if gpu:
            lhs = cuda.to_gpu(lhs)
        x = chainer.Variable(lhs)
        y = func(x, rhs)
        self.assertEqual(y.data.dtype, self.dtype)
        y.backward()
        self.assertEqual(x.grad.dtype, self.dtype)

    def _test_constant(self, func):
        x_data = numpy.array(1, self.dtype)

        self._test_constant_one(func, x_data, 1)
        self._test_constant_one(func, x_data, 1.0)
        self._test_constant_one(func, x_data, numpy.int64(1))
        self._test_constant_one(func, x_data, numpy.float64(1.0))

    def _test_constant_gpu(self, func):
        x_data = numpy.array(1, self.dtype)

        self._test_constant_one(func, x_data, 1, True)
        self._test_constant_one(func, x_data, 1.0, True)
        self._test_constant_one(func, x_data, numpy.int64(1), True)
        self._test_constant_one(func, x_data, numpy.float64(1), True)

    def _test_constant_array_one(self, func, lhs, rhs):
        x = chainer.Variable(lhs)
        y = func(x, rhs)
        self.assertEqual(y.data.dtype, self.dtype)
        y.grad = numpy.ones_like(y.data, self.dtype)
        y.backward()
        self.assertEqual(x.grad.dtype, self.dtype)

    def _test_constant_array(self, func):
        x_data = numpy.array([1.0, 2.0], self.dtype)

        self._test_constant_array_one(
            func, x_data, numpy.array([3.0, 4.0], self.dtype))

        with pytest.raises(TypeError):
            self._test_constant_array_one(func, x_data, [3.0, 4.0])
        with pytest.raises(TypeError):
            self._test_constant_array_one(func, x_data, (3.0, 4.0))

        with pytest.raises(TypeError):
            self._test_constant_array_one(func, x_data, [3.0, 4.0, 5.0])
        with pytest.raises(TypeError):
            self._test_constant_array_one(func, x_data, (3.0, 4.0, 5.0))
        with pytest.raises(type_check.InvalidType):
            self._test_constant_array_one(
                func, x_data, numpy.array([3.0, 4.0, 5.0], self.dtype))

    def _test_constant_array_gpu_one(self, func, lhs, rhs):
        x = chainer.Variable(cuda.to_gpu(lhs))
        y = func(x, rhs)
        self.assertEqual(y.data.dtype, self.dtype)
        y.grad = cuda.cupy.ones_like(y.data).astype(self.dtype)
        y.backward()
        self.assertEqual(x.grad.dtype, self.dtype)

    def _test_constant_array_gpu(self, func, exception=TypeError):
        x_data = numpy.array([1.0, 2.0], self.dtype)

        self._test_constant_array_gpu_one(
            func, x_data, cuda.to_gpu(numpy.array([3.0, 4.0], self.dtype)))

        with pytest.raises(exception):
            self._test_constant_array_one(
                func, x_data, cuda.to_gpu(
                    numpy.array([3.0, 4.0, 5.0], self.dtype)))

    def test_add_constant(self):
        self._test_constant(lambda x, y: x + y)

    @attr.gpu
    def test_add_constant_gpu(self):
        self._test_constant_gpu(lambda x, y: x + y)

    def test_add_constant_array(self):
        self._test_constant_array(lambda x, y: x + y)

    @attr.gpu
    def test_add_constant_array_gpu(self):
        self._test_constant_array_gpu(lambda x, y: x + y)

    def test_radd_constant(self):
        self._test_constant(lambda x, y: y + x)

    @attr.gpu
    def test_radd_constant_gpu(self):
        self._test_constant_gpu(lambda x, y: y + x)

    def test_radd_constant_array(self):
        self._test_constant_array(lambda x, y: y + x)

    @attr.gpu
    def test_radd_constant_array_gpu(self):
        self._test_constant_array_gpu(lambda x, y: y + x)

    def test_sub_constant(self):
        self._test_constant(lambda x, y: x - y)

    @attr.gpu
    def test_sub_constant_gpu(self):
        self._test_constant_gpu(lambda x, y: x - y)

    def test_sub_constant_array(self):
        self._test_constant_array(lambda x, y: x - y)

    @attr.gpu
    def test_sub_constant_array_gpu(self):
        self._test_constant_array_gpu(lambda x, y: x - y)

    def test_rsub_constant(self):
        self._test_constant(lambda x, y: y - x)

    @attr.gpu
    def test_rsub_constant_gpu(self):
        self._test_constant_gpu(lambda x, y: y - x)

    def test_rsub_constant_array(self):
        self._test_constant_array(lambda x, y: y - x)

    @attr.gpu
    def test_rsub_constant_array_gpu(self):
        self._test_constant_array_gpu(lambda x, y: y - x)

    def test_mul_constant(self):
        self._test_constant(lambda x, y: x * y)

    @attr.gpu
    def test_mul_constant_gpu(self):
        self._test_constant_gpu(lambda x, y: x * y)

    def test_mul_constant_array(self):
        self._test_constant_array(lambda x, y: x * y)

    @attr.gpu
    def test_mul_constant_array_gpu(self):
        self._test_constant_array(lambda x, y: x * y)

    def test_rmul_constant(self):
        self._test_constant(lambda x, y: y * x)

    @attr.gpu
    def test_rmul_constant_gpu(self):
        self._test_constant_gpu(lambda x, y: y * x)

    def test_rmul_constant_array(self):
        self._test_constant_array(lambda x, y: y * x)

    @attr.gpu
    def test_rmul_constant_array_gpu(self):
        # _test_constant_array_one throws pycuda._pvt_struct.error
        self._test_constant_array_gpu(lambda x, y: y * x, exception=Exception)

    def test_div_constant(self):
        self._test_constant(lambda x, y: x / y)

    @attr.gpu
    def test_div_constant_gpu(self):
        self._test_constant_gpu(lambda x, y: x / y)

    def test_div_constant_array(self):
        self._test_constant_array(lambda x, y: x / y)

    @attr.gpu
    def test_div_constant_array_gpu(self):
        # _test_constant_array_one throws pycuda._pvt_struct.error
        self._test_constant_array_gpu(lambda x, y: x / y, exception=Exception)

    def test_rdiv_constant(self):
        self._test_constant(lambda x, y: y / x)

    @attr.gpu
    def test_rdiv_constant_gpu(self):
        self._test_constant_gpu(lambda x, y: y / x)

    def test_rdiv_constant_array(self):
        self._test_constant_array(lambda x, y: y / x)

    @attr.gpu
    def test_rdiv_constant_array_gpu(self):
        self._test_constant_array_gpu(lambda x, y: y / x)

    def test_pow_constant(self):
        self._test_constant(lambda x, y: x ** y)

    @attr.gpu
    def test_pow_constant_gpu(self):
        self._test_constant_gpu(lambda x, y: x ** y)

    def test_pow_constant_array(self):
        self._test_constant_array(lambda x, y: x ** y)

    @attr.gpu
    def test_pow_constant_array_gpu(self):
        self._test_constant_array_gpu(lambda x, y: x ** y, exception=TypeError)

    def test_rpow_constant(self):
        self._test_constant(lambda x, y: y ** x)

    @attr.gpu
    def test_rpow_constant_gpu(self):
        self._test_constant_gpu(lambda x, y: y ** x)

    def test_rpow_constant_array(self):
        self._test_constant_array(lambda x, y: y ** x)

    @attr.gpu
    def test_rpow_constant_array_gpu(self):
        # _test_constant_array_one throws pycuda._pvt_struct.error
        self._test_constant_array_gpu(lambda x, y: y ** x, exception=Exception)


@testing.parameterize(*testing.product({
    'shape': [(3, 2), ()],
    'dtype': [numpy.float16, numpy.float32, numpy.float64],
}))
class TestVariableConstantOp(unittest.TestCase):

    def make_date(self):
        raise NotImplementedError()

    def setUp(self):
        self.x = numpy.random.uniform(.5, 1, self.shape).astype(self.dtype)
        self.gy = numpy.random.uniform(.5, 1, self.shape).astype(self.dtype)
        self.ggx = numpy.random.uniform(.5, 1, self.shape).astype(self.dtype)
        self.value = 0.5

    def check_forward(self, op, x_data):
        x = chainer.Variable(x_data)
        y = op(x, self.value)
        if self.dtype == numpy.float16:
            atol = 5e-4
            rtol = 5e-4
        else:
            atol = 1e-7
            rtol = 1e-7
        testing.assert_allclose(
            op(self.x, self.value), y.data, atol=atol, rtol=rtol)

    def forward_cpu(self, op):
        self.check_forward(op, self.x)

    def test_add_forward_cpu(self):
        self.forward_cpu(lambda x, y: x + y)

    def test_radd_forward_cpu(self):
        self.forward_cpu(lambda x, y: y + x)

    def test_sub_forward_cpu(self):
        self.forward_cpu(lambda x, y: x - y)

    def test_rsub_forward_cpu(self):
        self.forward_cpu(lambda x, y: y - x)

    def test_mul_forward_cpu(self):
        self.forward_cpu(lambda x, y: x * y)

    def test_rmul_forward_cpu(self):
        self.forward_cpu(lambda x, y: y * x)

    def test_div_forward_cpu(self):
        self.forward_cpu(lambda x, y: x / y)

    def test_rdiv_forward_cpu(self):
        self.forward_cpu(lambda x, y: y / x)

    def test_pow_forward_cpu(self):
        self.forward_cpu(lambda x, y: x ** y)

    def test_rpow_forward_cpu(self):
        self.forward_cpu(lambda x, y: y ** x)

    def forward_gpu(self, op):
        self.check_forward(op, cuda.to_gpu(self.x))

    @attr.gpu
    def test_add_forward_gpu(self):
        self.forward_gpu(lambda x, y: x + y)

    @attr.gpu
    def test_radd_forward_gpu(self):
        self.forward_gpu(lambda x, y: y + x)

    @attr.gpu
    def test_sub_forward_gpu(self):
        self.forward_gpu(lambda x, y: x - y)

    @attr.gpu
    def test_rsub_forward_gpu(self):
        self.forward_gpu(lambda x, y: y - x)

    @attr.gpu
    def test_mul_forward_gpu(self):
        self.forward_gpu(lambda x, y: x * y)

    @attr.gpu
    def test_rmul_forward_gpu(self):
        self.forward_gpu(lambda x, y: y * x)

    @attr.gpu
    def test_div_forward_gpu(self):
        self.forward_gpu(lambda x, y: x / y)

    @attr.gpu
    def test_rdiv_forward_gpu(self):
        self.forward_gpu(lambda x, y: y / x)

    @attr.gpu
    def test_pow_forward_gpu(self):
        self.forward_gpu(lambda x, y: x ** y)

    @attr.gpu
    def test_rpow_forward_gpu(self):
        self.forward_gpu(lambda x, y: y ** x)

    def forward_chainerx(self, op, orig_xp):
        # TODO(imanishi): Support float16
        if self.dtype == numpy.float16:
            raise unittest.SkipTest('Not yet supported')

        xs_chx = arrays_to_chainerx(orig_xp, (self.x,))
        self.check_forward(op, *xs_chx)

    @attr.chainerx
    def test_add_forward_chainerx_cpu(self):
        self.forward_chainerx(lambda x, y: x + y, numpy)

    @attr.chainerx
    def test_radd_forward_chainerx_cpu(self):
        self.forward_chainerx(lambda x, y: y + x, numpy)

    @attr.chainerx
    def test_sub_forward_chainerx_cpu(self):
        self.forward_chainerx(lambda x, y: x - y, numpy)

    @attr.chainerx
    def test_rsub_forward_chainerx_cpu(self):
        self.forward_chainerx(lambda x, y: y - x, numpy)

    @attr.chainerx
    def test_mul_forward_chainerx_cpu(self):
        self.forward_chainerx(lambda x, y: x * y, numpy)

    @attr.chainerx
    def test_rmul_forward_chainerx_cpu(self):
        self.forward_chainerx(lambda x, y: y * x, numpy)

    @attr.chainerx
    def test_div_forward_chainerx_cpu(self):
        self.forward_chainerx(lambda x, y: x / y, numpy)

    @attr.chainerx
    def test_rdiv_forward_chainerx_cpu(self):
        self.forward_chainerx(lambda x, y: y / x, numpy)

    @attr.chainerx
    def test_pow_forward_chainerx_cpu(self):
        self.forward_chainerx(lambda x, y: x ** y, numpy)

    @attr.chainerx
    def test_rpow_forward_chainerx_cpu(self):
        self.forward_chainerx(lambda x, y: y ** x, numpy)

    @attr.chainerx
    @attr.gpu
    def test_add_forward_chainerx_gpu(self):
        self.forward_chainerx(lambda x, y: x + y, cuda.cupy)

    @attr.chainerx
    @attr.gpu
    def test_radd_forward_chainerx_gpu(self):
        self.forward_chainerx(lambda x, y: y + x, cuda.cupy)

    @attr.chainerx
    @attr.gpu
    def test_sub_forward_chainerx_gpu(self):
        self.forward_chainerx(lambda x, y: x - y, cuda.cupy)

    @attr.chainerx
    @attr.gpu
    def test_rsub_forward_chainerx_gpu(self):
        self.forward_chainerx(lambda x, y: y - x, cuda.cupy)

    @attr.chainerx
    @attr.gpu
    def test_mul_forward_chainerx_gpu(self):
        self.forward_chainerx(lambda x, y: x * y, cuda.cupy)

    @attr.chainerx
    @attr.gpu
    def test_rmul_forward_chainerx_gpu(self):
        self.forward_chainerx(lambda x, y: y * x, cuda.cupy)

    @attr.chainerx
    @attr.gpu
    def test_div_forward_chainerx_gpu(self):
        self.forward_chainerx(lambda x, y: x / y, cuda.cupy)

    @attr.chainerx
    @attr.gpu
    def test_rdiv_forward_chainerx_gpu(self):
        self.forward_chainerx(lambda x, y: y / x, cuda.cupy)

    @attr.chainerx
    @attr.gpu
    def test_pow_forward_chainerx_gpu(self):
        self.forward_chainerx(lambda x, y: x ** y, cuda.cupy)

    @attr.chainerx
    @attr.gpu
    def test_rpow_forward_chainerx_gpu(self):
        self.forward_chainerx(lambda x, y: y ** x, cuda.cupy)

    def check_backward(self, op, x_data, y_grad):
        options = {}
        if self.dtype == numpy.float16:
            options = {'atol': 5e-3, 'rtol': 5e-2}
        gradient_check.check_backward(lambda x: op(x, self.value),
                                      x_data, y_grad,
                                      dtype=numpy.float64, **options)

    def backward_cpu(self, op):
        self.check_backward(op, self.x, self.gy)

    def test_add_backward_cpu(self):
        self.backward_cpu(lambda x, y: x + y)

    def test_radd_backward_cpu(self):
        self.backward_cpu(lambda x, y: y + x)

    def test_sub_backward_cpu(self):
        self.backward_cpu(lambda x, y: x - y)

    def test_rsub_backward_cpu(self):
        self.backward_cpu(lambda x, y: y - x)

    def test_mul_backward_cpu(self):
        self.backward_cpu(lambda x, y: x * y)

    def test_rmul_backward_cpu(self):
        self.backward_cpu(lambda x, y: y * x)

    def test_div_backward_cpu(self):
        self.backward_cpu(lambda x, y: x / y)

    def test_rdiv_backward_cpu(self):
        self.backward_cpu(lambda x, y: y / x)

    def test_pow_backward_cpu(self):
        self.backward_cpu(lambda x, y: x ** y)

    def test_rpow_backward_cpu(self):
        self.backward_cpu(lambda x, y: y ** x)

    def backward_gpu(self, op):
        self.check_backward(op, cuda.to_gpu(self.x), cuda.to_gpu(self.gy))

    @attr.gpu
    def test_add_backward_gpu(self):
        self.backward_gpu(lambda x, y: x + y)

    @attr.gpu
    def test_radd_backward_gpu(self):
        self.backward_gpu(lambda x, y: y + x)

    @attr.gpu
    def test_sub_backward_gpu(self):
        self.backward_gpu(lambda x, y: x - y)

    @attr.gpu
    def test_rsub_backward_gpu(self):
        self.backward_gpu(lambda x, y: y - x)

    @attr.gpu
    def test_mul_backward_gpu(self):
        self.backward_gpu(lambda x, y: x * y)

    @attr.gpu
    def test_rmul_backward_gpu(self):
        self.backward_gpu(lambda x, y: y * x)

    @attr.gpu
    def test_div_backward_gpu(self):
        self.backward_gpu(lambda x, y: x / y)

    @attr.gpu
    def test_rdiv_backward_gpu(self):
        self.backward_gpu(lambda x, y: y / x)

    @attr.gpu
    def test_pow_backward_gpu(self):
        self.backward_gpu(lambda x, y: x ** y)

    @attr.gpu
    def test_rpow_backward_gpu(self):
        self.backward_gpu(lambda x, y: y ** x)

    def backward_chainerx(self, op):
        # TODO(sonots): chainerx does not support fp16 yet
        if self.dtype == numpy.float16:
            raise unittest.SkipTest('Not yet supported')

        self.check_backward(
            op, chainerx.array(self.x), chainerx.array(self.gy))

    @attr.chainerx
    def test_add_backward_chainerx(self):
        self.backward_chainerx(lambda x, y: x + y)

    @attr.chainerx
    def test_radd_backward_chainerx(self):
        self.backward_chainerx(lambda x, y: y + x)

    @attr.chainerx
    def test_sub_backward_chainerx(self):
        self.backward_chainerx(lambda x, y: x - y)

    @attr.chainerx
    def test_rsub_backward_chainerx(self):
        self.backward_chainerx(lambda x, y: y - x)

    @attr.chainerx
    def test_mul_backward_chainerx(self):
        self.backward_chainerx(lambda x, y: x * y)

    @attr.chainerx
    def test_rmul_backward_chainerx(self):
        self.backward_chainerx(lambda x, y: y * x)

    @attr.chainerx
    def test_div_backward_chainerx(self):
        self.backward_chainerx(lambda x, y: x / y)

    def test_rdiv_backward_chainerx(self):
        self.backward_chainerx(lambda x, y: y / x)

    @attr.chainerx
    def test_pow_backward_chainerx(self):
        self.backward_chainerx(lambda x, y: x ** y)

    @attr.chainerx
    def test_rpow_backward_chainerx(self):
        self.backward_chainerx(lambda x, y: y ** x)

    def check_double_backward(self, op, x_data, y_grad, x_grad_grad):
        options = {}
        if self.dtype == numpy.float16:
            options = {'atol': 5e-3, 'rtol': 5e-2}

        def _op(x):
            return op(x, self.value)

        gradient_check.check_double_backward(
            _op, x_data, y_grad, x_grad_grad, dtype=numpy.float64, **options)

    def double_backward_cpu(self, op):
        self.check_double_backward(op, self.x, self.gy, self.ggx)

    def test_pow_double_backward_cpu(self):
        self.double_backward_cpu(lambda x, y: x ** y)

    def test_rpow_double_backward_cpu(self):
        self.double_backward_cpu(lambda x, y: y ** x)

    def test_rdiv_double_backward_cpu(self):
        self.double_backward_cpu(lambda x, y: y / x)

    def double_backward_gpu(self, op):
        self.check_double_backward(
            op, cuda.to_gpu(self.x), cuda.to_gpu(self.gy),
            cuda.to_gpu(self.ggx))

    @attr.gpu
    def test_pow_double_backward_gpu(self):
        self.double_backward_gpu(lambda x, y: x ** y)

    @attr.gpu
    def test_rpow_double_backward_gpu(self):
        self.double_backward_gpu(lambda x, y: y ** x)

    @attr.gpu
    def test_rdiv_double_backward_gpu(self):
        self.double_backward_gpu(lambda x, y: y / x)

    def double_backward_chainerx(self, op):
        # TODO(sonots): chainerx does not support fp16 yet
        if self.dtype == numpy.float16:
            raise unittest.SkipTest('Not yet supported')

        self.check_double_backward(
            op, chainerx.array(self.x), chainerx.array(self.gy),
            chainerx.array(self.ggx))

    @attr.chainerx
    def test_pow_double_backward_chainerx(self):
        # TODO(niboshi): Support it
        raise unittest.SkipTest('chainerx.broadcast is required')

        self.double_backward_chainerx(lambda x, y: x ** y)

    @attr.chainerx
    def test_rpow_double_backward_chainerx(self):
        # TODO(niboshi): Support it
        raise unittest.SkipTest(
            'chainerx.log with scalar argument is required')

        self.double_backward_chainerx(lambda x, y: y ** x)

    @attr.chainerx
    def test_rdiv_double_backward_chainerx(self):
        # TODO(niboshi): Support it
        raise unittest.SkipTest('chainerx.broadcast is required')

        self.double_backward_chainerx(lambda x, y: y / x)


@testing.parameterize(*testing.product({
    'dtype': [numpy.float16, numpy.float32, numpy.float64],
}))
class TestVariableConstantArrayOp(unittest.TestCase):

    def setUp(self):
        self.x = numpy.random.uniform(.5, 1, (3, 2)).astype(self.dtype)
        self.gy = numpy.random.uniform(-1, 1, (3, 2)).astype(self.dtype)
        self.ggx = numpy.random.uniform(.5, 1, (3, 2)).astype(self.dtype)
        self.value = numpy.random.uniform(-1, 1, (3, 2)).astype(self.dtype)

    def check_forward(self, op, array_conv, positive):
        value = self.value
        if positive:
            value = numpy.abs(value)
        v = array_conv(value)
        x = chainer.Variable(array_conv(self.x))
        y = op(x, v)
        if self.dtype == numpy.float16:
            tol = 1e-3
        else:
            tol = 1e-6

        testing.assert_allclose(
            op(self.x, value), y.data, atol=tol, rtol=tol)

    def forward_cpu(self, op, positive=False):
        self.check_forward(op, lambda x: x, positive)

    def test_add_forward_cpu(self):
        self.forward_cpu(lambda x, y: x + y)

    def test_radd_forward_cpu(self):
        self.forward_cpu(lambda x, y: y + x)

    def test_sub_forward_cpu(self):
        self.forward_cpu(lambda x, y: x - y)

    def test_rsub_forward_cpu(self):
        self.forward_cpu(lambda x, y: y - x)

    def test_mul_forward_cpu(self):
        self.forward_cpu(lambda x, y: x * y)

    def test_rmul_forward_cpu(self):
        self.forward_cpu(lambda x, y: y * x)

    def test_div_forward_cpu(self):
        self.forward_cpu(lambda x, y: x / y)

    def test_rdiv_forward_cpu(self):
        self.forward_cpu(lambda x, y: y / x)

    def test_pow_forward_cpu(self):
        self.forward_cpu(lambda x, y: x ** y)

    def test_rpow_forward_cpu(self):
        self.forward_cpu(lambda x, y: y ** x, positive=True)

    def forward_gpu(self, op, positive=False):
        self.check_forward(op, cuda.to_gpu, positive)

    @attr.gpu
    def test_add_forward_gpu(self):
        self.forward_gpu(lambda x, y: x + y)

    @attr.gpu
    def test_radd_forward_gpu(self):
        self.forward_gpu(lambda x, y: y + x)

    @attr.gpu
    def test_sub_forward_gpu(self):
        self.forward_gpu(lambda x, y: x - y)

    @attr.gpu
    def test_rsub_forward_gpu(self):
        self.forward_gpu(lambda x, y: y - x)

    @attr.gpu
    def test_mul_forward_gpu(self):
        self.forward_gpu(lambda x, y: x * y)

    @attr.gpu
    def test_rmul_forward_gpu(self):
        self.forward_gpu(lambda x, y: y * x)

    @attr.gpu
    def test_div_forward_gpu(self):
        self.forward_gpu(lambda x, y: x / y)

    @attr.gpu
    def test_rdiv_forward_gpu(self):
        self.forward_gpu(lambda x, y: y / x)

    @attr.gpu
    def test_pow_forward_gpu(self):
        self.forward_gpu(lambda x, y: x ** y)

    @attr.gpu
    def test_rpow_forward_gpu(self):
        self.forward_gpu(lambda x, y: y ** x, positive=True)

    def forward_chainerx(self, op, orig_xp, positive=False):
        # TODO(imanishi): Support float16
        if self.dtype == numpy.float16:
            raise unittest.SkipTest('Not yet supported')

        if orig_xp is numpy:
            array_conv = chainer.backend.to_chainerx
        else:
            assert orig_xp is cuda.cupy

            def array_conv(x):
                return chainer.backend.to_chainerx(cuda.to_gpu(x))
        self.check_forward(op, array_conv, positive)

    @attr.chainerx
    def test_pow_forward_chainerx_cpu(self):
        self.forward_chainerx(lambda x, y: x ** y, numpy)

    @attr.chainerx
    def test_rpow_forward_chainerx_cpu(self):
        self.forward_chainerx(lambda x, y: y ** x, numpy, positive=True)

    @attr.chainerx
    @attr.gpu
    def test_pow_forward_chainerx_gpu(self):
        self.forward_chainerx(lambda x, y: x ** y, cuda.cupy)

    @attr.chainerx
    @attr.gpu
    def test_rpow_forward_chainerx_gpu(self):
        self.forward_chainerx(lambda x, y: y ** x, cuda.cupy, positive=True)

    def check_backward(self, op, x_data, y_grad, array_conv, positive):
        value = self.value
        if positive:
            value = numpy.abs(value)
        value = array_conv(value)
        x_data = array_conv(x_data)
        y_grad = array_conv(y_grad)
        options = {}
        if self.dtype == numpy.float16:
            options = {'atol': 5e-3, 'rtol': 5e-2}
        gradient_check.check_backward(lambda x: op(x, value), x_data, y_grad,
                                      dtype=numpy.float64, **options)

    def backward_cpu(self, op, positive=False):
        self.check_backward(op, self.x, self.gy, lambda x: x, positive)

    def test_add_backward_cpu(self):
        self.backward_cpu(lambda x, y: x + y)

    def test_radd_backward_cpu(self):
        self.backward_cpu(lambda x, y: y + x)

    def test_sub_backward_cpu(self):
        self.backward_cpu(lambda x, y: x - y)

    def test_rsub_backward_cpu(self):
        self.backward_cpu(lambda x, y: y - x)

    def test_mul_backward_cpu(self):
        self.backward_cpu(lambda x, y: x * y)

    def test_rmul_backward_cpu(self):
        self.backward_cpu(lambda x, y: y * x)

    def test_div_backward_cpu(self):
        self.backward_cpu(lambda x, y: x / y)

    def test_rdiv_backward_cpu(self):
        self.backward_cpu(lambda x, y: y / x)

    def test_pow_backward_cpu(self):
        self.backward_cpu(lambda x, y: x ** y)

    def test_rpow_backward_cpu(self):
        self.backward_cpu(lambda x, y: y ** x, positive=True)

    def backward_gpu(self, op, positive=False):
        self.check_backward(op, self.x, self.gy, cuda.to_gpu, positive)

    @attr.gpu
    def test_add_backward_gpu(self):
        self.backward_gpu(lambda x, y: x + y)

    @attr.gpu
    def test_radd_backward_gpu(self):
        self.backward_gpu(lambda x, y: y + x)

    @attr.gpu
    def test_sub_backward_gpu(self):
        self.backward_gpu(lambda x, y: x - y)

    @attr.gpu
    def test_mul_backward_gpu(self):
        self.backward_gpu(lambda x, y: x * y)

    @attr.gpu
    def test_rmul_backward_gpu(self):
        self.backward_gpu(lambda x, y: y * x)

    @attr.gpu
    def test_div_backward_gpu(self):
        self.backward_gpu(lambda x, y: x / y)

    @attr.gpu
    def test_rdiv_backward_gpu(self):
        self.backward_gpu(lambda x, y: y / x)

    @attr.gpu
    def test_pow_backward_gpu(self):
        self.backward_gpu(lambda x, y: x ** y)

    @attr.gpu
    def test_rpow_backward_gpu(self):
        self.backward_gpu(lambda x, y: y ** x, positive=True)

    def backward_chainerx(self, op, positive=False):
        # TODO(sonots): Support it
        if self.dtype == numpy.float16:
            raise unittest.SkipTest('ChainerX does not support float16')

        # TODO(sonots): Remove this workaround after numerical_grad is
        # fixed not to convert into numpy.
        def chainerx_op(x, y):
            if chainer.backend.get_array_module(x) is chainerx:
                return op(x, y)
            else:
                return op(x, chainerx.to_numpy(y))

        self.check_backward(
            chainerx_op,
            self.x, self.gy, chainerx.array, positive)

    @attr.chainerx
    def test_add_backward_chainerx(self):
        self.backward_chainerx(lambda x, y: x + y)

    @attr.chainerx
    def test_radd_backward_chainerx(self):
        self.backward_chainerx(lambda x, y: y + x)

    @attr.chainerx
    def test_sub_backward_chainerx(self):
        self.backward_chainerx(lambda x, y: x - y)

    @attr.chainerx
    def test_mul_backward_chainerx(self):
        self.backward_chainerx(lambda x, y: x * y)

    @attr.chainerx
    def test_rmul_backward_chainerx(self):
        self.backward_chainerx(lambda x, y: y * x)

    @attr.chainerx
    def test_div_backward_chainerx(self):
        self.backward_chainerx(lambda x, y: x / y)

    @attr.chainerx
    def test_rdiv_backward_chainerx(self):
        self.backward_chainerx(lambda x, y: y / x)

    @attr.chainerx
    def test_pow_backward_chainerx(self):
        self.backward_chainerx(lambda x, y: x ** y)

    @attr.chainerx
    def test_rpow_backward_chainerx(self):
<<<<<<< HEAD
=======
        # TODO(niboshi): Fix it
        raise unittest.SkipTest('This test causes numeric error')
>>>>>>> e467157e
        self.backward_chainerx(lambda x, y: y ** x, positive=True)

    def check_double_backward(
            self, op, x_data, y_grad, x_grad_grad, array_conv, positive):
        value = self.value
        if positive:
            value = numpy.abs(value)
        value = array_conv(value)
        x_data = array_conv(x_data)
        y_grad = array_conv(y_grad)
        x_grad_grad = array_conv(x_grad_grad)
        options = {}
        if self.dtype == numpy.float16:
            options = {'atol': 5e-3, 'rtol': 5e-2}

        def _op(x):
            return op(x, value)

        gradient_check.check_double_backward(
            _op, x_data, y_grad, x_grad_grad, dtype=numpy.float64, **options)

    def double_backward_cpu(self, op, positive=False):
        self.check_double_backward(
            op, self.x, self.gy, self.ggx, lambda x: x, positive)

    def test_pow_double_backward_cpu(self):
        self.double_backward_cpu(lambda x, y: x ** y)

    def test_rpow_double_backward_cpu(self):
        self.double_backward_cpu(lambda x, y: y ** x, positive=True)

    def double_backward_gpu(self, op, positive=False):
        self.check_double_backward(
            op, self.x, self.gy, self.ggx, cuda.to_gpu, positive)

    @attr.gpu
    def test_pow_double_backward_gpu(self):
        self.double_backward_gpu(lambda x, y: x ** y)

    @attr.gpu
    def test_rpow_double_backward_gpu(self):
        self.double_backward_gpu(lambda x, y: y ** x, positive=True)

    def double_backward_chainerx(self, op, positive=False):
        # TODO(sonots): Support it
        if self.dtype == numpy.float16:
            raise unittest.SkipTest('ChainerX does not support float16')

        # TODO(sonots): Remove this workaround after numerical_grad is
        # fixed not to convert into numpy.
        def chainerx_op(x, y):
            if chainer.backend.get_array_module(x) is chainerx:
                return op(x, y)
            else:
                return op(x, chainerx.to_numpy(y))

        self.check_double_backward(
            chainerx_op, self.x, self.gy, self.ggx, chainerx.array, positive)

    @attr.chainerx
    def test_pow_double_backward_chainerx(self):
        self.double_backward_chainerx(lambda x, y: x ** y)

    @attr.chainerx
    def test_rpow_double_backward_chainerx(self):
<<<<<<< HEAD
=======
        # TODO(niboshi): Fix it
        raise unittest.SkipTest('This test causes numeric error')
>>>>>>> e467157e
        self.double_backward_chainerx(lambda x, y: y ** x, positive=True)


@testing.parameterize(*testing.product({
    'shape': [(3, 2), ()],
    'dtype': [numpy.float16, numpy.float32, numpy.float64],
}))
class TestUnaryFunctions(unittest.TestCase):

    def setUp(self):
        self.x = numpy.random.uniform(-1, 1, self.shape).astype(self.dtype)
        for i in numpy.ndindex(self.shape):
            if -0.1 < self.x[i] < 0.1:
                self.x[i] = 0.5
        self.gy = numpy.random.uniform(-1, 1, self.shape).astype(self.dtype)
        self.ggx = numpy.random.uniform(.5, 1, self.shape).astype(self.dtype)

    def check_forward(self, op, op_np, x_data):
        x = chainer.Variable(x_data)
        y = op(x)
        testing.assert_allclose(
            op_np(self.x), y.data, atol=1e-7, rtol=1e-7)

    def forward_cpu(self, op, op_np):
        self.check_forward(op, op_np, self.x)

    def test_neg_forward_cpu(self):
        self.forward_cpu(lambda x: -x, lambda x: -x)

    def test_abs_forward_cpu(self):
        self.forward_cpu(lambda x: abs(x), lambda x: abs(x))

    def forward_gpu(self, op, op_np):
        self.check_forward(op, op_np, cuda.to_gpu(self.x))

    @attr.gpu
    def test_neg_forward_gpu(self):
        self.forward_gpu(lambda x: -x, lambda x: -x)

    @attr.gpu
    def test_abs_forward_gpu(self):
        self.forward_gpu(lambda x: abs(x), lambda x: abs(x))

    def forward_chainerx(self, op, op_np, orig_xp):
        # TODO(imanishi): Support float16
        if self.dtype == numpy.float16:
            raise unittest.SkipTest('Not yet supported')

        xs_chx = arrays_to_chainerx(orig_xp, (self.x,))
        self.check_forward(op, op_np, *xs_chx)

    @attr.chainerx
    def test_neg_forward_chainerx_cpu(self):
        self.forward_chainerx(lambda x: -x, lambda x: -x, numpy)

    @attr.chainerx
    def test_abs_forward_chainerx_cpu(self):
        self.forward_chainerx(lambda x: abs(x), lambda x: abs(x), numpy)

    @attr.chainerx
    @attr.gpu
    def test_neg_forward_chainerx_gpu(self):
        self.forward_chainerx(lambda x: -x, lambda x: -x, cuda.cupy)

    @attr.chainerx
    @attr.gpu
    def test_abs_forward_chainerx_gpu(self):
        self.forward_chainerx(lambda x: abs(x), lambda x: abs(x), cuda.cupy)

    def check_backward(self, op, x_data, y_grad):
        options = {}
        if self.dtype == numpy.float16:
            options = {'atol': 5e-3, 'rtol': 5e-2}
        gradient_check.check_backward(
            op, x_data, y_grad, dtype=numpy.float64, **options)

    def backward_cpu(self, op):
        self.check_backward(op, self.x, self.gy)

    def test_neg_backward_cpu(self):
        self.backward_cpu(lambda x: -x)

    def test_abs_backward_cpu(self):
        self.backward_cpu(lambda x: abs(x))

    def backward_gpu(self, op):
        self.check_backward(op, cuda.to_gpu(self.x), cuda.to_gpu(self.gy))

    @attr.gpu
    def test_neg_backward_gpu(self):
        self.backward_gpu(lambda x: -x)

    @attr.gpu
    def test_abs_backward_gpu(self):
        self.backward_gpu(lambda x: abs(x))

    def backward_chainerx(self, op):
        # TODO(sonots): Support float16
        if self.dtype == numpy.float16:
            raise unittest.SkipTest('Not yet supported')

        self.check_backward(
            op, chainerx.array(self.x), chainerx.array(self.gy))

    @attr.chainerx
    def test_neg_backward_chainerx(self):
        self.backward_chainerx(lambda x: -x)

    def check_double_backward(self, op, x_data, y_grad, x_grad_grad):
        options = {}
        if self.dtype == numpy.float16:
            options = {'atol': 5e-3, 'rtol': 5e-2}

        gradient_check.check_double_backward(
            op, x_data, y_grad, x_grad_grad, dtype=numpy.float64, **options)

    def double_backward_cpu(self, op):
        self.check_double_backward(op, self.x, self.gy, self.ggx)

    def test_neg_double_backward_cpu(self):
        self.double_backward_cpu(lambda x: -x)

    def test_abs_double_backward_cpu(self):
        self.double_backward_cpu(lambda x: abs(x))

    def double_backward_gpu(self, op):
        self.check_double_backward(
            op, cuda.to_gpu(self.x), cuda.to_gpu(self.gy),
            cuda.to_gpu(self.ggx))

    @attr.gpu
    def test_neg_double_backward_gpu(self):
        self.double_backward_gpu(lambda x: -x)

    @attr.gpu
    def test_abs_double_backward_gpu(self):
        self.double_backward_gpu(lambda x: abs(x))

    def double_backward_chainerx(self, op):
        # TODO(sonots): Support float16
        if self.dtype == numpy.float16:
            raise unittest.SkipTest('Not yet supported')

        self.check_double_backward(
            op, chainerx.array(self.x), chainerx.array(self.gy),
            chainerx.array(self.ggx))

    @attr.chainerx
    def test_neg_double_backward_chainerx(self):
        self.double_backward_chainerx(lambda x: -x)


@testing.parameterize(*testing.product({
    'dtype': [numpy.float16, numpy.float32, numpy.float64],
}))
class TestNegativePow(unittest.TestCase):

    def setUp(self):
        self.x = numpy.random.uniform(-1, 0, (3, 2)).astype(self.dtype)
        self.gy = numpy.random.uniform(-1, 1, (3, 2)).astype(self.dtype)
        self.ggx = numpy.random.uniform(-1, 1, (3, 2)).astype(self.dtype)

    def check_backward(self, x_data, y_grad):
        options = {}
        if self.dtype == numpy.float16:
            options = {'atol': 5e-3, 'rtol': 5e-2}
        gradient_check.check_backward(
            lambda x: x ** 2, x_data, y_grad, dtype=numpy.float64, **options)

    def test_backward_cpu(self):
        self.check_backward(self.x, self.gy)

    @attr.gpu
    def test_backward_gpu(self):
        self.check_backward(cuda.to_gpu(self.x), cuda.to_gpu(self.gy))

    def check_double_backward(self, x_data, y_grad, x_grad_grad):
        options = {}
        if self.dtype == numpy.float16:
            options = {'atol': 5e-3, 'rtol': 5e-2}
        gradient_check.check_double_backward(
            lambda x: x ** 2, x_data, y_grad, x_grad_grad, dtype=numpy.float64,
            **options)

    def test_double_backward_cpu(self):
        self.check_double_backward(self.x, self.gy, self.ggx)

    @attr.gpu
    def test_double_backward_gpu(self):
        self.check_double_backward(
            cuda.to_gpu(self.x), cuda.to_gpu(self.gy), cuda.to_gpu(self.ggx))


@testing.parameterize(*testing.product_dict(
    [
        {'left_const': False, 'right_const': False},
        {'left_const': True, 'right_const': False},
        {'left_const': False, 'right_const': True},
    ], [
        {'dtype': numpy.float16},
        {'dtype': numpy.float32},
        {'dtype': numpy.float64},
    ], [
        {'x_shape': (3, 2), 'y_shape': (2, 4), 'z_shape': (3, 4)},
        {'x_shape': (2, 3, 2), 'y_shape': (2, 2, 4), 'z_shape': (2, 3, 4)},
        {'x_shape': (2, 1, 3, 4),
         'y_shape': (2, 4, 2),
         'z_shape': (2, 2, 3, 2)},
        {'x_shape': (5, 3, 2), 'y_shape': (2,), 'z_shape': (5, 3)},
        {'x_shape': (2,), 'y_shape': (5, 2, 4), 'z_shape': (5, 4)},
        {'x_shape': (2, 3, 2), 'y_shape': (2, 4), 'z_shape': (2, 3, 4)},
        {'x_shape': (3,), 'y_shape': (3,), 'z_shape': ()},
    ]
))
@unittest.skipUnless(sys.version_info >= (3, 5),
                     'Only for Python3.5 or higher')
class TestMatMul(unittest.TestCase):

    def setUp(self):
        self.x = numpy.random.uniform(-1, 1, self.x_shape).astype(self.dtype)
        self.y = numpy.random.uniform(-1, 1, self.y_shape).astype(self.dtype)
        self.gz = numpy.random.uniform(-1, 1, self.z_shape).astype(self.dtype)
        self.ggx = numpy.random.uniform(
            -1, 1, self.x_shape).astype(self.dtype)
        self.ggy = numpy.random.uniform(
            -1, 1, self.y_shape).astype(self.dtype)

    def _get_forward_answer(self, x, y):
        if x.ndim <= 2 or y.ndim == 1:
            return numpy.dot(x, y)
        elif hasattr(numpy, 'matmul'):
            # Note: NumPy 1.14.0 has a bug in einsum (numpy/numpy#10343),
            # so we use matmul if available to avoid it
            return numpy.matmul(x, y)
        else:
            return numpy.einsum('...ij,...jk->...ik', x, y)

    def check_forward(self, x_data, y_data):
        if self.left_const:
            x = x_data
        else:
            x = chainer.Variable(x_data)
        if self.right_const:
            y = y_data
        else:
            y = chainer.Variable(y_data)
        z = operator.matmul(x, y)
        if self.dtype == numpy.float16:
            options = {'atol': 2e-3, 'rtol': 2e-3}
        else:
            options = {'atol': 2e-7, 'rtol': 2e-7}
        testing.assert_allclose(
            self._get_forward_answer(self.x, self.y), z.data, **options)

    def test_forward_cpu(self):
        self.check_forward(self.x, self.y)

    @attr.gpu
    def test_forward_gpu(self):
        self.check_forward(cuda.to_gpu(self.x), cuda.to_gpu(self.y))

    def check_backward(self, x_data, y_data, z_grad):
        if self.right_const:
            def op(x):
                return operator.matmul(x, y_data)
            data = x_data,
        elif self.left_const:
            def op(y):
                return operator.matmul(x_data, y)
            data = y_data,
        else:
            op = operator.matmul
            data = x_data, y_data

        if self.dtype == numpy.float16:
            options = {'atol': 1e-3, 'rtol': 1e-2}
        else:
            options = {'atol': 1e-4, 'rtol': 1e-4}
        gradient_check.check_backward(
            op, data, z_grad, dtype=numpy.float64, **options)

    def test_backward_cpu(self):
        self.check_backward(self.x, self.y, self.gz)

    @attr.gpu
    def test_backward_gpu(self):
        self.check_backward(
            cuda.to_gpu(self.x), cuda.to_gpu(self.y), cuda.to_gpu(self.gz))

    def check_double_backward(
            self, x_data, y_data, z_grad, x_grad_grad, y_grad_grad):
        if self.right_const:
            def op(x):
                return operator.matmul(x, y_data.astype(x.dtype))
            data = x_data,
            grad_grad = x_grad_grad,
        elif self.left_const:
            def op(y):
                return operator.matmul(x_data.astype(y.dtype), y)
            data = y_data,
            grad_grad = y_grad_grad,
        else:
            op = operator.matmul
            data = x_data, y_data
            grad_grad = x_grad_grad, y_grad_grad

        if self.dtype == numpy.float16:
            options = {'atol': 1e-3, 'rtol': 1e-2}
        else:
            options = {'atol': 1e-4, 'rtol': 1e-4}
        gradient_check.check_double_backward(
            op, data, z_grad, grad_grad, dtype=numpy.float64, **options)

    def test_double_backward_cpu(self):
        self.check_double_backward(self.x, self.y, self.gz, self.ggx, self.ggy)

    @attr.gpu
    def test_double_backward_gpu(self):
        self.check_double_backward(
            cuda.to_gpu(self.x), cuda.to_gpu(self.y), cuda.to_gpu(self.gz),
            cuda.to_gpu(self.ggx), cuda.to_gpu(self.ggy))


@testing.parameterize(
    {'x_shape': (), 'y_shape': ()},
    {'x_shape': (3, 2), 'y_shape': ()},
    {'x_shape': (), 'y_shape': (2, 4)},
    {'x_shape': (2, 3), 'y_shape': (2, 3)},
    {'x_shape': (2,), 'y_shape': (1,)},
)
@unittest.skipUnless(sys.version_info >= (3, 5),
                     'Only for Python3.5 or higher')
class TestMatMulInvalidShape(unittest.TestCase):

    dtype = numpy.float32

    def setUp(self):
        self.x = numpy.random.uniform(-1, 1, self.x_shape).astype(self.dtype)
        self.y = numpy.random.uniform(-1, 1, self.y_shape).astype(self.dtype)

    def test_invalid_type(self):
        x = chainer.Variable(self.x)
        y = chainer.Variable(self.y)
        with pytest.raises(type_check.InvalidType):
            operator.matmul(x, y)


class TestNotSupportOperation(unittest.TestCase):

    def setUp(self):
        self.x = chainer.Variable(numpy.zeros(10))
        self.y = chainer.Variable(numpy.zeros(10))

    def test_lt(self):
        with pytest.raises(NotImplementedError):
            self.x < self.y

    def test_le(self):
        with pytest.raises(NotImplementedError):
            self.x <= self.y

    def test_eq(self):
        with pytest.raises(NotImplementedError):
            self.x == self.y

    def test_ne(self):
        with pytest.raises(NotImplementedError):
            self.x != self.y

    def test_gt(self):
        with pytest.raises(NotImplementedError):
            self.x > self.y

    def test_ge(self):
        with pytest.raises(NotImplementedError):
            self.x >= self.y

    def test_nonzero(self):
        with pytest.raises(NotImplementedError):
            if self.x:
                pass


class ConvertValueToStringTest(unittest.TestCase):

    def _check_scalar(self, value, string):
        self.assertEqual(basic_math._convert_value_to_string(value), string)

    def test_integer_positive(self):
        self._check_scalar(2, '2')

    def test_integer_zero(self):
        self._check_scalar(0, '0')

    def test_integer_negative(self):
        self._check_scalar(-2, '(-2)')

    def test_float_positive(self):
        self._check_scalar(2.0, '2.0')

    def test_float_zero(self):
        self._check_scalar(0.0, '0.0')

    def test_float_negative(self):
        self._check_scalar(-2.0, '(-2.0)')

    def test_numpy_scalar(self):
        self._check_scalar(numpy.float32(2), '2.0')

    def _check_array(self, value, string):
        self.assertEqual(basic_math._convert_value_to_string(value), string)
        value = chainer.Variable(value)
        self.assertEqual(basic_math._convert_value_to_string(value), string)

    def test_array_cpu(self):
        self._check_array(numpy.array([1, 2]), 'constant array')

    @attr.gpu
    def test_array_gpu(self):
        self._check_array(cuda.ndarray([1, 2]), 'constant array')


class TestLabel(unittest.TestCase):

    def test_neg(self):
        self.assertEqual(basic_math.Neg().label, '__neg__')

    def test_absolute(self):
        self.assertEqual(basic_math.Absolute().label, '|_|')

    def test_add(self):
        self.assertEqual(basic_math.Add().label, '_ + _')

    def test_add_constant(self):
        self.assertEqual(basic_math.AddConstant(2.0).label, '_ + 2.0')

    def test_sub(self):
        self.assertEqual(basic_math.Sub().label, '_ - _')

    def test_sub_from_constant(self):
        self.assertEqual(basic_math.SubFromConstant(2.0).label, '2.0 - _')

    def test_mul(self):
        self.assertEqual(basic_math.Mul().label, '_ * _')

    def test_mul_constant(self):
        self.assertEqual(basic_math.MulConstant(2.0).label, '_ * 2.0')

    def test_div(self):
        self.assertEqual(basic_math.Div().label, '_ / _')

    def test_div_from_constant(self):
        self.assertEqual(basic_math.DivFromConstant(2.0).label, '2.0 / _')

    def test_pow_var_var(self):
        self.assertEqual(basic_math.PowVarVar().label, '_ ** _')

    def test_pow_var_const(self):
        self.assertEqual(basic_math.PowVarConst(2.0).label, '_ ** 2.0')

    def test_pow_const_var(self):
        self.assertEqual(basic_math.PowConstVar(2.0).label, '2.0 ** _')


testing.run_module(__name__, __file__)<|MERGE_RESOLUTION|>--- conflicted
+++ resolved
@@ -1427,11 +1427,6 @@
 
     @attr.chainerx
     def test_rpow_backward_chainerx(self):
-<<<<<<< HEAD
-=======
-        # TODO(niboshi): Fix it
-        raise unittest.SkipTest('This test causes numeric error')
->>>>>>> e467157e
         self.backward_chainerx(lambda x, y: y ** x, positive=True)
 
     def check_double_backward(
@@ -1497,11 +1492,6 @@
 
     @attr.chainerx
     def test_rpow_double_backward_chainerx(self):
-<<<<<<< HEAD
-=======
-        # TODO(niboshi): Fix it
-        raise unittest.SkipTest('This test causes numeric error')
->>>>>>> e467157e
         self.double_backward_chainerx(lambda x, y: y ** x, positive=True)
 
 
