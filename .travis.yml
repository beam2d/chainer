--- conflicted
+++ resolved
@@ -58,49 +58,10 @@
   - bash scripts/ci/travis/run-tests.sh before_install
 
 install:
-<<<<<<< HEAD
-  - pip install -U pip wheel
-  - if python -c "import sys; assert sys.version_info >= (3, 4)"; then
-      pip install mypy;
-    fi
-  - pip install mpi4py
-  - python setup.py sdist
-  - if [[ $SKIP_CHAINERX != 1 ]]; then
-      export CHAINER_BUILD_CHAINERX=1;
-    fi
-  - MAKEFLAGS=-j2
-      pip install dist/*.tar.gz
-  - MAKEFLAGS=-j2
-      travis_wait pip install -U -e .[travis]
-
-script:
-  - flake8
-  - autopep8 -r . --diff --exit-code
-  # To workaround Travis issue (https://github.com/travis-ci/travis-ci/issues/7261),
-  # ignore DeprecationWarning raised in `site.py`.
-  - python -Werror::DeprecationWarning -Wignore::DeprecationWarning:site -m compileall -f -q chainer chainermn examples tests docs
-  - if python -c "import sys; assert sys.version_info >= (3, 4)"; then
-      mypy chainer;
-    fi
-  - pushd tests
-  - pytest -m "not slow and not gpu and not cudnn and not ideep" chainer_tests
-  - export OMP_NUM_THREADS=1
-  - (for NP in 1 2; do mpiexec -n ${NP} pytest -s -v -m 'not gpu and not slow' chainermn_tests || exit $?; done)
-  - popd
-  - if [[ $TRAVIS_OS_NAME == "linux" ]]; then
-      python setup.py develop;
-    fi
-  - if [[ $SKIP_CHAINERX != 1 ]]; then
-      make -C docs html;
-    else
-      echo "Documentation build is skipped as ChainerX is not available.";
-    fi
-=======
   - travis_wait bash scripts/ci/travis/run-tests.sh install
 
 script:
   - bash scripts/ci/travis/run-tests.sh script
->>>>>>> dae6dcac
 
 sudo: false
 
