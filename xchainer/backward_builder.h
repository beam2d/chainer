#pragma once

#include <cassert>
#include <cstddef>
#include <functional>
#include <initializer_list>
#include <memory>
#include <set>
#include <unordered_map>
#include <vector>

#include "xchainer/array.h"
#include "xchainer/array_body.h"
#include "xchainer/array_node.h"
#include "xchainer/constant.h"
#include "xchainer/device.h"
#include "xchainer/dtype.h"
#include "xchainer/graph.h"
#include "xchainer/op_node.h"
#include "xchainer/shape.h"

namespace xchainer {
namespace backward_builder_detail {

template <typename Tag>
class RetainedArrayToken {
public:
    RetainedArrayToken(internal::ArrayBody::Params array_params, size_t index) : array_params_{std::move(array_params)}, index_{index} {}

    RetainedArrayToken(const RetainedArrayToken&) = default;
    RetainedArrayToken(RetainedArrayToken&&) = default;
    RetainedArrayToken& operator=(const RetainedArrayToken&) = default;
    RetainedArrayToken& operator=(RetainedArrayToken&&) = default;

private:
    friend class xchainer::BackwardContext;

    // Returns the array index.
    size_t index() const { return index_; }

    const internal::ArrayBody::Params& array_params() const { return array_params_; }

    internal::ArrayBody::Params array_params_;

    size_t index_;
};

}  // namespace backward_builder_detail

// An object used by op implementations to bridge between BackwardBuilder::RetainInput() and BackwardContext::GetRetainedInput().
//
// See BackwardBuilder::RetainInput() for details.
using RetainedInputToken = backward_builder_detail::RetainedArrayToken<struct InputTag>;

// An object used by op implementations to bridge between BackwardBuilder::RetainOutput() and BackwardContext::GetRetainedOutput().
//
// See BackwardBuilder::RetainOutput() for details.
using RetainedOutputToken = backward_builder_detail::RetainedArrayToken<struct OutputTag>;

class BackwardBuilder {
public:
    // Target is responsible to define edges from OpNode to input ArrayNodes with given BackwardFunction.
    // Note that Targets built from the same BackwardBuilder share some properties not to compute again.
    class Target {
    public:
        explicit operator bool() const { return is_definition_required(); }

        // Defines a backward function with respect to specified input arrays (target).
        void Define(const BackwardFunction& backward_func);

        bool is_definition_required() const { return !graph_to_input_array_nodes_.empty(); }

    private:
        friend class BackwardBuilder;  // Only BackwardBuilder can create Target

        using InputArrayNodes = std::vector<const std::shared_ptr<internal::ArrayNode>*>;

        Target(BackwardBuilder& builder, std::vector<size_t> input_indices);

        // Collect input ArrayNodes, grouped by graph considering IsBackpropRequired.
        // This functions is only called once in the constructor.
        void KeepGraphsAndArrayNodesThatRequireDefinition();

        BackwardBuilder& builder_;
        std::vector<size_t> input_indices_;

        // TODO(hvy): Consider using linear search since elements are usually few.
<<<<<<< HEAD
        std::unordered_map<GraphId, InputArrayNodes> graph_to_input_array_nodes_;
=======
        std::unordered_map<BackpropId, NextArrayNodes> graph_to_next_array_nodes_;
>>>>>>> facc274d
    };

    BackwardBuilder(const char* op_name, std::vector<ConstArrayRef> inputs, std::vector<ConstArrayRef> outputs);
    BackwardBuilder(const char* op_name, const Array& input, std::vector<ConstArrayRef> outputs)
        : BackwardBuilder{op_name, std::vector<ConstArrayRef>{input}, std::move(outputs)} {}
    BackwardBuilder(const char* op_name, std::vector<ConstArrayRef> inputs, const Array& output)
        : BackwardBuilder{op_name, std::move(inputs), std::vector<ConstArrayRef>{output}} {}
    BackwardBuilder(const char* op_name, const Array& input, const Array& output)
        : BackwardBuilder{op_name, std::vector<ConstArrayRef>{input}, std::vector<ConstArrayRef>{output}} {}

    // Returns whether the backward definitions to cover all the input arrays have finished.
    bool is_complete() const {
        return std::all_of(inputs_target_created_.begin(), inputs_target_created_.end(), [](bool done) { return done; });
    }

    Target CreateTarget(std::vector<size_t> input_indices) {
        // input_indices shouldn't have duplicates.
        assert((std::set<size_t>{input_indices.begin(), input_indices.end()}.size() == input_indices.size()));

        for (size_t input_index : input_indices) {
            assert(input_index < inputs_target_created_.size());
            assert(!inputs_target_created_[input_index]);
            inputs_target_created_[input_index] = true;
        }
        return Target{*this, std::move(input_indices)};
    }

    Target CreateTarget(size_t input_index) { return CreateTarget(std::vector<size_t>{input_index}); }

    // TODO(hvy): Write comment.
    RetainedInputToken RetainInput(size_t input_index);

    // Flags an output array to be retained for use in the backward pass.
    // Op implementations can use this function in combination with BackwardContext::GetRetainedOutput() to retrieve output arrays in the
    // backward pass.
    //
    // If an op implementation requires the output array of the forward pass in the backward pass, it should call
    // BackwardBuilder::RetainOutput() in the forward pass and keep its return value (either assign a variable or capture by
    // value in a lambda expression). In the backward pass, it should call BackwardContext::GetRetainedOutput() with this token to retrieve
    // the output array.
    //
    // Capturing the output array directly with lambda expression would cause cyclic reference and therefore would lead to memory leak.
    //
    // Reusing the token for higher-order backward functions results in undefined behavior.
    //
    // `output` must be one of the arrays specified in the constructor of BackwardBuilder as output arrays.
    // If invalid array is specified, XchainerError will be thrown.
    RetainedOutputToken RetainOutput(size_t output_index);

private:
    // Create an op node for a specific graph.
    // Edges from output nodes to the op node are connected.
    std::shared_ptr<internal::OpNode>& FindOrCreateOpNode(const BackpropId& backprop_id);

    // Add shared ptrs between op nodes and array nodes belonging to outer graphs.
    // This functions is called once when the given op node is encountered for the first time.
    // These references are required to restore retained inputs/outputs.
    void AddEdgesToOutputArrayNodesBetweenEncounteredGraphs(const std::shared_ptr<internal::OpNode>& op_node);

    const char* op_name_;

    // Input arrays of the op.
    std::vector<ConstArrayRef> inputs_;

    // Flags indicating whether CreateTarget has been called for each of the input arrays.
    // All of these flags must be true after all the backwards have been defined for a BackwardBuilder.
    // This can be checked by calling is_complete();
    std::vector<bool> inputs_target_created_;

    // Output arrays of the op.
    std::vector<ConstArrayRef> outputs_;

    // A collection of op nodes, each of which corresponds to a graph.
    // This record is increasingly populated as new graphs are encountered in multiple Define() calls.
    std::unordered_map<BackpropId, std::shared_ptr<internal::OpNode>> op_node_map_;
};

}  // namespace xchainer<|MERGE_RESOLUTION|>--- conflicted
+++ resolved
@@ -85,11 +85,7 @@
         std::vector<size_t> input_indices_;
 
         // TODO(hvy): Consider using linear search since elements are usually few.
-<<<<<<< HEAD
-        std::unordered_map<GraphId, InputArrayNodes> graph_to_input_array_nodes_;
-=======
-        std::unordered_map<BackpropId, NextArrayNodes> graph_to_next_array_nodes_;
->>>>>>> facc274d
+        std::unordered_map<BackpropId, InputArrayNodes> graph_to_input_array_nodes_;
     };
 
     BackwardBuilder(const char* op_name, std::vector<ConstArrayRef> inputs, std::vector<ConstArrayRef> outputs);
