--- conflicted
+++ resolved
@@ -52,13 +52,7 @@
                 return std::vector<Array>{y};
             },
             {a},
-            {e},
-<<<<<<< HEAD
-            1);
-=======
-            // TODO(sonots): Run concurrency test in CUDA
-            GetParam() == "cuda" ? 0 : 2);
->>>>>>> a9c8e803
+            {e});
 }
 
 // Index out of bounds
@@ -114,15 +108,7 @@
     Array e = testing::BuildArray(output_shape).WithData<T>({0, 2, 3, 1, 2, 1, 4, 6, 7, 5, 6, 5});
 
     testing::CheckForward(
-<<<<<<< HEAD
-            [&indices, &axis](const std::vector<Array>& xs) { return std::vector<Array>{Take(xs[0], indices, axis)}; }, {a}, {e}, 1);
-=======
-            [&indices, &axis](const std::vector<Array>& xs) { return std::vector<Array>{Take(xs[0], indices, axis)}; },
-            {a},
-            {e},
-            // TODO(sonots): Run concurrency test in CUDA
-            GetParam() == "cuda" ? 0 : 2);
->>>>>>> a9c8e803
+            [&indices, &axis](const std::vector<Array>& xs) { return std::vector<Array>{Take(xs[0], indices, axis)}; }, {a}, {e});
 }
 
 TEST_P(IndexingTest, TakeBackward) {
@@ -172,16 +158,7 @@
     Array indices = Full({1}, int64_t{10});
     Array e = Full({1}, 10.f);
 
-<<<<<<< HEAD
-    testing::CheckForward([&indices](const std::vector<Array>& xs) { return std::vector<Array>{Take(xs[0], indices, 0)}; }, {a}, {e}, 1);
-=======
-    testing::CheckForward(
-            [&indices](const std::vector<Array>& xs) { return std::vector<Array>{Take(xs[0], indices, 0)}; },
-            {a},
-            {e},
-            // TODO(sonots): Run concurrency test in CUDA
-            GetParam() == "cuda" ? 0 : 2);
->>>>>>> a9c8e803
+    testing::CheckForward([&indices](const std::vector<Array>& xs) { return std::vector<Array>{Take(xs[0], indices, 0)}; }, {a}, {e});
 }
 
 INSTANTIATE_TEST_CASE_P(
