if(${CUDA_FOUND})
    add_subdirectory(cuda)
endif()
if(${BUILD_PYTHON})
    add_subdirectory(python)
endif()

install(FILES
    array.h
    array_math.h
    array_repr.h
    constant.h
    device.h
    dtype.h
    error.h
    scalar.h
    shape.h
    xchainer.h
    DESTINATION include/xchainer
    )

add_library(xchainer SHARED
    array.cc
    array_fill.cc
    array_math.cc
    array_repr.cc
    device.cc
    dtype.cc
<<<<<<< HEAD
    gradient_check.cc
=======
    numeric.cc
>>>>>>> f8339093
    scalar.cc
    shape.cc
    )

target_link_libraries(xchainer
    PRIVATE
    -Wl,--whole-archive)
if(${CUDA_FOUND})
    target_link_libraries(xchainer PRIVATE xchainer_cuda)
endif()
target_link_libraries(xchainer
    PRIVATE
    -Wl,--no-whole-archive)
install(TARGETS xchainer DESTINATION lib)

if(ENABLE_TEST)
    set(srcs
        array_repr_test.cc
        array_test.cc
        device_test.cc
        dtype_test.cc
<<<<<<< HEAD
        gradient_check_test.cc
=======
        numeric_test.cc
>>>>>>> f8339093
        scalar_test.cc
        shape_test.cc
        )
    if(${CUDA_FOUND})
        CUDA_ADD_EXECUTABLE(xchainer_test ${srcs})
    else()
        add_executable(xchainer_test ${srcs})
    endif()

    target_link_libraries(xchainer_test
        xchainer
        gtest_main)
    add_test(NAME xchainer_test COMMAND xchainer_test)
endif()<|MERGE_RESOLUTION|>--- conflicted
+++ resolved
@@ -26,11 +26,8 @@
     array_repr.cc
     device.cc
     dtype.cc
-<<<<<<< HEAD
     gradient_check.cc
-=======
     numeric.cc
->>>>>>> f8339093
     scalar.cc
     shape.cc
     )
@@ -52,11 +49,8 @@
         array_test.cc
         device_test.cc
         dtype_test.cc
-<<<<<<< HEAD
         gradient_check_test.cc
-=======
         numeric_test.cc
->>>>>>> f8339093
         scalar_test.cc
         shape_test.cc
         )
