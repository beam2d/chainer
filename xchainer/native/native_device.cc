#include "xchainer/native/native_device.h"

#include <algorithm>
#include <cassert>
#include <cmath>
#include <cstdint>
#include <cstring>
#include <tuple>
#include <vector>

#include <gsl/gsl>

#include "xchainer/array.h"
#include "xchainer/dtype.h"
#include "xchainer/indexable_array.h"
#include "xchainer/indexer.h"
#include "xchainer/native/reduce.h"
#include "xchainer/reduction_kernel_arg.h"
#include "xchainer/scalar.h"

namespace xchainer {
namespace native {

std::shared_ptr<void> NativeDevice::Allocate(size_t bytesize) { return std::make_unique<uint8_t[]>(bytesize); }

void NativeDevice::MemoryCopyFrom(void* dst, const void* src, size_t bytesize, Device& src_device) {
    assert(nullptr != dynamic_cast<NativeDevice*>(&src_device) && "Native device only supports copy between native devices");
    std::memcpy(dst, src, bytesize);
}

void NativeDevice::MemoryCopyTo(void* dst, const void* src, size_t bytesize, Device& dst_device) {
    assert(nullptr != dynamic_cast<NativeDevice*>(&dst_device) && "Native device only supports copy between native devices");
    std::memcpy(dst, src, bytesize);
}

std::shared_ptr<void> NativeDevice::TransferDataFrom(
        Device& src_device, const std::shared_ptr<void>& src_ptr, size_t offset, size_t bytesize) {
    std::shared_ptr<void> dst_ptr = Allocate(bytesize);
    MemoryCopyFrom(dst_ptr.get(), &(static_cast<int8_t*>(src_ptr.get())[offset]), bytesize, src_device);
    return dst_ptr;
}

std::shared_ptr<void> NativeDevice::TransferDataTo(
        Device& dst_device, const std::shared_ptr<void>& src_ptr, size_t offset, size_t bytesize) {
    return dst_device.TransferDataFrom(*this, src_ptr, offset, bytesize);
}

std::shared_ptr<void> NativeDevice::FromHostMemory(const std::shared_ptr<void>& src_ptr, size_t bytesize) {
    (void)bytesize;  // unused
    return src_ptr;
}

void NativeDevice::Fill(const Array& out, Scalar value) {
    VisitDtype(out.dtype(), [&](auto pt) {
        using T = typename decltype(pt)::type;
        T c_value{value};

        IndexableArray<T> out_iarray{out};
        Indexer indexer{out.shape()};
        for (int64_t i = 0; i < indexer.total_size(); ++i) {
            indexer.Set(i);
            out_iarray[indexer] = c_value;
        }
    });
}

void NativeDevice::ArgMax(const Array& a, const std::vector<int8_t>& axis, const Array& out) {
    assert(a.GetTotalSize() > 0);
    assert(out.GetTotalSize() > 0);
    assert(out.ndim() == a.ndim() - static_cast<int64_t>(axis.size()));
    CheckDevicesCompatible(a, out);

    VisitDtype(a.dtype(), [&a, &axis, &out](auto pt) {
        using T = typename decltype(pt)::type;
        struct ArgMaxImpl {
            struct MaxAndArgMax {
                T max;
                int64_t argmax;
            };

            MaxAndArgMax Identity() { return {T{}, -1}; }
            MaxAndArgMax MapIn(T in, int64_t index) { return {in, index}; }
            void Reduce(MaxAndArgMax next, MaxAndArgMax& accum) {
                if (accum.argmax < 0 || accum.max < next.max) {
                    accum = next;
                }
            }
            int64_t MapOut(MaxAndArgMax accum) { return accum.argmax; }
        };
        Reduce(MakeReductionKernelArg<T, int64_t>(a, axis, out), ArgMaxImpl{});
    });
}

void NativeDevice::Sum(const Array& a, const std::vector<int8_t>& axis, const Array& out) {
    // keepdims denotes the corresponding argument in Array::Sum().
    assert(out.ndim() == a.ndim() - static_cast<int64_t>(axis.size()) ||  // keepdims=false
           out.ndim() == a.ndim());                                       // keepdims=true
    CheckDevicesCompatible(a, out);

    VisitDtype(out.dtype(), [&a, &axis, &out](auto pt) {
        using T = typename decltype(pt)::type;
        struct SumImpl {
            T Identity() { return T{0}; }
            T MapIn(T in, int64_t /*index*/) { return in; }
            void Reduce(T next, T& accum) { accum += next; }
            T MapOut(T accum) { return accum; }
        };
        Reduce(MakeReductionKernelArg<T, T>(a, axis, out), SumImpl{});
    });
}

void NativeDevice::Copy(const Array& a, const Array& out) {
    CheckDevicesCompatible(a, out);
    VisitDtype(out.dtype(), [&](auto pt) {
        using T = typename decltype(pt)::type;
        IndexableArray<const T> a_iarray{a};
        IndexableArray<T> out_iarray{out};
        Indexer indexer{out.shape()};

        for (int64_t i = 0; i < indexer.total_size(); ++i) {
            indexer.Set(i);
            out_iarray[indexer] = a_iarray[indexer];
        }
    });
}

<<<<<<< HEAD
void NativeDevice::Equal(const Array& x1, const Array& x2, const Array& out) {
    CheckDevicesCompatible(x1, x2, out);
    VisitDtype(x1.dtype(), [&](auto pt) {
=======
void NativeDevice::Negative(const Array& x, const Array& out) {
    CheckDevicesCompatible(x, out);
    VisitDtype(out.dtype(), [&](auto pt) {
        using T = typename decltype(pt)::type;
        IndexableArray<const T> x_iarray{x};
        IndexableArray<T> out_iarray{out};
        Indexer indexer{out.shape()};

        for (int64_t i = 0; i < indexer.total_size(); ++i) {
            indexer.Set(i);
            out_iarray[indexer] = -x_iarray[indexer];
        }
    });
}

void NativeDevice::Equal(const Array& lhs, const Array& rhs, const Array& out) {
    CheckDevicesCompatible(lhs, rhs, out);
    VisitDtype(lhs.dtype(), [&](auto pt) {
>>>>>>> e68fe19d
        using T = typename decltype(pt)::type;
        IndexableArray<const T> x1_iarray{x1};
        IndexableArray<const T> x2_iarray{x2};
        IndexableArray<bool> out_iarray{out};
        Indexer indexer{out.shape()};

        for (int64_t i = 0; i < indexer.total_size(); ++i) {
            indexer.Set(i);
            out_iarray[indexer] = x1_iarray[indexer] == x2_iarray[indexer];
        }
    });
}

void NativeDevice::Add(const Array& x1, const Array& x2, const Array& out) {
    CheckDevicesCompatible(x1, x2, out);
    VisitDtype(out.dtype(), [&](auto pt) {
        using T = typename decltype(pt)::type;
        IndexableArray<const T> x1_iarray{x1};
        IndexableArray<const T> x2_iarray{x2};
        IndexableArray<T> out_iarray{out};
        Indexer indexer{out.shape()};

        for (int64_t i = 0; i < indexer.total_size(); ++i) {
            indexer.Set(i);
            out_iarray[indexer] = x1_iarray[indexer] + x2_iarray[indexer];
        }
    });
}

void NativeDevice::Subtract(const Array& x1, const Array& x2, const Array& out) {
    CheckDevicesCompatible(x1, x2, out);
    VisitDtype(out.dtype(), [&](auto pt) {
        using T = typename decltype(pt)::type;
        IndexableArray<const T> x1_iarray{x1};
        IndexableArray<const T> x2_iarray{x2};
        IndexableArray<T> out_iarray{out};
        Indexer indexer{out.shape()};

        for (int64_t i = 0; i < indexer.total_size(); ++i) {
            indexer.Set(i);
            out_iarray[indexer] = x1_iarray[indexer] - x2_iarray[indexer];
        }
    });
}

void NativeDevice::Multiply(const Array& x1, Scalar x2, const Array& out) {
    CheckDevicesCompatible(x1, out);
    VisitDtype(out.dtype(), [&](auto pt) {
        using T = typename decltype(pt)::type;
        IndexableArray<const T> x1_iarray{x1};
        IndexableArray<T> out_iarray{out};
        Indexer indexer{out.shape()};

        for (int64_t i = 0; i < indexer.total_size(); ++i) {
            indexer.Set(i);
            out_iarray[indexer] = x1_iarray[indexer] * static_cast<T>(x2);
        }
    });
}

void NativeDevice::Multiply(const Array& x1, const Array& x2, const Array& out) {
    CheckDevicesCompatible(x1, x2, out);
    VisitDtype(out.dtype(), [&](auto pt) {
        using T = typename decltype(pt)::type;
        IndexableArray<const T> x1_iarray{x1};
        IndexableArray<const T> x2_iarray{x2};
        IndexableArray<T> out_iarray{out};
        Indexer indexer{out.shape()};

        for (int64_t i = 0; i < indexer.total_size(); ++i) {
            indexer.Set(i);
            out_iarray[indexer] = x1_iarray[indexer] * x2_iarray[indexer];
        }
    });
}

void NativeDevice::IfLessElse(const Array& x1, Scalar x2, Scalar pos, const Array& neg, const Array& out) {
    CheckDevicesCompatible(x1, neg, out);
    VisitDtype(out.dtype(), [&](auto pt) {
        using T = typename decltype(pt)::type;
        IndexableArray<const T> x1_iarray{x1};
        IndexableArray<const T> neg_iarray{neg};
        IndexableArray<T> out_iarray{out};
        Indexer indexer{out.shape()};
        T x2_value{x2};
        T pos_value{pos};

        for (int64_t i = 0; i < indexer.total_size(); ++i) {
            indexer.Set(i);
            out_iarray[indexer] = x1_iarray[indexer] < x2_value ? pos_value : neg_iarray[indexer];
        }
    });
}

void NativeDevice::Dot(const Array& a, const Array& b, const Array& out) {
    CheckDevicesCompatible(a, b, out);
    VisitDtype(out.dtype(), [&](auto pt) {
        using T = typename decltype(pt)::type;
        IndexableArray<const T> a_iarray{a};
        IndexableArray<const T> b_iarray{b};
        IndexableArray<T> out_iarray{out};

        // These asserts have to check iarray instead of the original array, otherwise clang-tidy fails bound-checking.
        assert(a_iarray.ndim() == 2);
        assert(b_iarray.ndim() == 2);
        assert(out_iarray.ndim() == 2);

        int64_t m = a.shape()[0];
        int64_t k = a.shape()[1];
        int64_t n = b.shape()[1];
        assert(b.shape()[0] == k);
        assert(out.shape()[0] == m);
        assert(out.shape()[1] == n);

        // TODO(beam2d): Use BLAS.
        for (int64_t i = 0; i < m; ++i) {
            for (int64_t j = 0; j < n; ++j) {
                int64_t out_i[] = {i, j};
                T& out_value = out_iarray[out_i];
                out_value = 0;
                for (int64_t l = 0; l < k; ++l) {
                    int64_t a_i[] = {i, l};
                    int64_t b_i[] = {l, j};
                    out_value += a_iarray[a_i] * b_iarray[b_i];
                }
            }
        }
    });
}

void NativeDevice::Exp(const Array& x, const Array& out) {
    CheckDevicesCompatible(x, out);
    VisitDtype(out.dtype(), [&](auto pt) {
        using T = typename decltype(pt)::type;
        IndexableArray<const T> x_iarray{x};
        IndexableArray<T> out_iarray{out};
        Indexer indexer{out.shape()};

        for (int64_t i = 0; i < indexer.total_size(); ++i) {
            indexer.Set(i);
            out_iarray[indexer] = std::exp(x_iarray[indexer]);
        }
    });
}

void NativeDevice::Log(const Array& x, const Array& out) {
    CheckDevicesCompatible(x, out);
    VisitDtype(out.dtype(), [&](auto pt) {
        using T = typename decltype(pt)::type;
        IndexableArray<const T> x_iarray{x};
        IndexableArray<T> out_iarray{out};
        Indexer indexer{out.shape()};

        for (int64_t i = 0; i < indexer.total_size(); ++i) {
            indexer.Set(i);
            out_iarray[indexer] = std::log(x_iarray[indexer]);
        }
    });
}

void NativeDevice::Synchronize() {}

}  // namespace native
}  // namespace xchainer<|MERGE_RESOLUTION|>--- conflicted
+++ resolved
@@ -124,11 +124,22 @@
     });
 }
 
-<<<<<<< HEAD
 void NativeDevice::Equal(const Array& x1, const Array& x2, const Array& out) {
     CheckDevicesCompatible(x1, x2, out);
     VisitDtype(x1.dtype(), [&](auto pt) {
-=======
+        using T = typename decltype(pt)::type;
+        IndexableArray<const T> x1_iarray{x1};
+        IndexableArray<const T> x2_iarray{x2};
+        IndexableArray<bool> out_iarray{out};
+        Indexer indexer{out.shape()};
+
+        for (int64_t i = 0; i < indexer.total_size(); ++i) {
+            indexer.Set(i);
+            out_iarray[indexer] = x1_iarray[indexer] == x2_iarray[indexer];
+        }
+    });
+}
+
 void NativeDevice::Negative(const Array& x, const Array& out) {
     CheckDevicesCompatible(x, out);
     VisitDtype(out.dtype(), [&](auto pt) {
@@ -140,23 +151,6 @@
         for (int64_t i = 0; i < indexer.total_size(); ++i) {
             indexer.Set(i);
             out_iarray[indexer] = -x_iarray[indexer];
-        }
-    });
-}
-
-void NativeDevice::Equal(const Array& lhs, const Array& rhs, const Array& out) {
-    CheckDevicesCompatible(lhs, rhs, out);
-    VisitDtype(lhs.dtype(), [&](auto pt) {
->>>>>>> e68fe19d
-        using T = typename decltype(pt)::type;
-        IndexableArray<const T> x1_iarray{x1};
-        IndexableArray<const T> x2_iarray{x2};
-        IndexableArray<bool> out_iarray{out};
-        Indexer indexer{out.shape()};
-
-        for (int64_t i = 0; i < indexer.total_size(); ++i) {
-            indexer.Set(i);
-            out_iarray[indexer] = x1_iarray[indexer] == x2_iarray[indexer];
         }
     });
 }
