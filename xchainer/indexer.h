--- conflicted
+++ resolved
@@ -32,50 +32,6 @@
     int8_t ndim_;
 };
 
-<<<<<<< HEAD
-=======
-namespace indexer_detail {
-
-// IndexSource is either IndexIterator or NdimIndex.
-template <int8_t Ndim, typename IndexSource>
-XCHAINER_HOST_DEVICE inline int8_t CombineIteratorsImplBase(
-        IndexIterator<Ndim>& it, int8_t processed_dims, const IndexSource& index_source) {
-    XCHAINER_ASSERT(processed_dims + index_source.ndim() <= it.ndim());
-    for (int8_t i = 0; i < index_source.ndim(); ++i) {
-        it.index()[processed_dims + i] = index_source.index()[i];
-    }
-    return processed_dims + index_source.ndim();
-}
-
-template <int8_t Ndim>
-XCHAINER_HOST_DEVICE inline int8_t CombineIteratorsImpl(IndexIterator<Ndim>& /*it*/, int8_t processed_dims) {
-    return processed_dims;
-}
-
-template <int8_t Ndim, typename IndexSource, typename... IndexSources>
-XCHAINER_HOST_DEVICE inline int8_t CombineIteratorsImpl(
-        IndexIterator<Ndim>& it, int8_t processed_dims, IndexSource&& index_source, IndexSources&&... index_sources) {
-    processed_dims = CombineIteratorsImplBase(it, processed_dims, index_source);
-    return CombineIteratorsImpl(it, processed_dims, std::forward<IndexSources>(index_sources)...);
-}
-
-// Combine multiple sub-iterators to make a combined iterator.
-// Returns the number of written dimensions, which is equal to ndim_.
-// `processed_dims` is the number of written dimensions so far.
-template <int8_t Ndim, typename... IndexSources>
-XCHAINER_HOST_DEVICE void CombineIterators(IndexIterator<Ndim>& it, IndexSources&&... index_sources) {
-    int8_t processed_dims = indexer_detail::CombineIteratorsImpl<Ndim>(it, 0, std::forward<IndexSources>(index_sources)...);
-    XCHAINER_ASSERT(processed_dims == it.ndim());
-    if (XCHAINER_DEBUG) {
-        for (int8_t i = 0; i < it.ndim(); ++i) {
-            XCHAINER_ASSERT(0 <= it.index()[i]);
-        }
-    }
-}
-
-}  // namespace indexer_detail
-
->>>>>>> ac9408f3
 template <int8_t kNdim = kDynamicNdim>
 class Indexer {
 public:
