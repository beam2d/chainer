--- conflicted
+++ resolved
@@ -292,25 +292,11 @@
 void Array::ClearGrad(const GraphId& graph_id) const { internal::GetMutableArrayNode(*this, graph_id)->ClearGrad(); }
 
 gsl::span<const uint8_t> Array::GetDataRange() const {
-<<<<<<< HEAD
-    std::tuple<int64_t, int64_t> range = xchainer::GetDataRange(shape(), strides(), element_bytes());
+    std::tuple<int64_t, int64_t> range = xchainer::GetDataRange(shape(), strides(), item_size());
     int64_t lower = std::get<0>(range);
     int64_t upper = std::get<1>(range);
     auto base = reinterpret_cast<const uint8_t*>(raw_data()) + offset();  // NOLINT: reinterpret_cast
     return {base + lower, base + upper};
-=======
-    auto first = reinterpret_cast<uint8_t*>(raw_data()) + offset();  // NOLINT: reinterpret_cast
-    auto last = first;
-
-    const Shape& shape = this->shape();
-    const Strides& strides = this->strides();
-
-    for (int8_t i = 0; i < ndim(); ++i) {
-        auto& first_or_last = strides[i] < 0 ? first : last;
-        first_or_last += shape[i] * strides[i];
-    }
-    return {first, last + item_size()};
->>>>>>> 0c3d7be8
 }
 
 std::string Array::ToString() const { return ArrayRepr(*this); }
