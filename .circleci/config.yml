version: 2
jobs:
  build:
    docker:
      - image: ubuntu:xenial
    steps:
      - checkout
      - run: |
          apt-get update
<<<<<<< HEAD
          apt-get install -y g++ cmake clang-format git python3-dev
=======
          apt-get install -y g++ cmake clang-format clang-tidy
>>>>>>> e7fe16a5

      - run: |
          g++ --version
          cmake --version

      - restore_cache:
          key: dependency-cache-{{ .Branch }}-{{ checksum "CMakeLists.txt" }}

      - run: |
          find . \( -name '*.cc' -o -name '*.h' \) -type f -print0 | xargs -0 -P4 -I{} bash -c 'diff -u {} <(clang-format {})'
<<<<<<< HEAD
          mkdir -p build && cd build && cmake -DBUILD_PYTHON=1 .. && make
=======
          mkdir -p build && cd build && cmake .. && make clang-tidy && make
>>>>>>> e7fe16a5

      - save_cache:
          key: dependency-cache-{{ .Branch }}-{{ checksum "CMakeLists.txt" }}
          paths:
            - build<|MERGE_RESOLUTION|>--- conflicted
+++ resolved
@@ -7,11 +7,7 @@
       - checkout
       - run: |
           apt-get update
-<<<<<<< HEAD
-          apt-get install -y g++ cmake clang-format git python3-dev
-=======
-          apt-get install -y g++ cmake clang-format clang-tidy
->>>>>>> e7fe16a5
+          apt-get install -y g++ cmake clang-format clang-tidy git python3-dev
 
       - run: |
           g++ --version
@@ -22,11 +18,7 @@
 
       - run: |
           find . \( -name '*.cc' -o -name '*.h' \) -type f -print0 | xargs -0 -P4 -I{} bash -c 'diff -u {} <(clang-format {})'
-<<<<<<< HEAD
-          mkdir -p build && cd build && cmake -DBUILD_PYTHON=1 .. && make
-=======
-          mkdir -p build && cd build && cmake .. && make clang-tidy && make
->>>>>>> e7fe16a5
+          mkdir -p build && cd build && cmake -DBUILD_PYTHON=1 .. && make clang-tidy && make
 
       - save_cache:
           key: dependency-cache-{{ .Branch }}-{{ checksum "CMakeLists.txt" }}
