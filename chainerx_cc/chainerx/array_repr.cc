--- conflicted
+++ resolved
@@ -179,17 +179,13 @@
         }
 
         os << "array(";
-<<<<<<< HEAD
-        ArrayReprRecursive<T>(array, formatter, 7, os, array.GetTotalSize() > kThreshold);
-=======
-
         if (array.GetTotalSize() == 0) {
             os << "[]";
         } else {
             NoBackpropModeScope scope{};
-            ArrayReprRecursive<T>(native_array, formatter, 7, os);
-        }
->>>>>>> d5338179
+            bool should_abbreviate = array.GetTotalSize() > kThreshold;
+            ArrayReprRecursive<T>(native_array, formatter, 7, os, should_abbreviate);
+        }
 
         // Print the footer
         os << ", shape=" << array.shape();
