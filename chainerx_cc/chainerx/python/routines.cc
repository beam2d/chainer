--- conflicted
+++ resolved
@@ -349,9 +349,6 @@
     mlinalg.def(
             "solve", [](const ArrayBodyPtr& a, const ArrayBodyPtr& b) { return MoveArrayBody(Solve(Array{a}, Array{b})); }, "a"_a, "b"_a);
     mlinalg.def("inv", [](const ArrayBodyPtr& a) { return MoveArrayBody(Inverse(Array{a})); }, "a"_a);
-<<<<<<< HEAD
-    mlinalg.def("cholesky", [](const ArrayBodyPtr& a) { return MoveArrayBody(Cholesky(Array{a})); }, "a"_a);
-=======
     mlinalg.def(
             "svd",
             [](const ArrayBodyPtr& a, bool full_matrices, bool compute_uv) -> py::object {
@@ -372,7 +369,7 @@
             [](const ArrayBodyPtr& a, float rcond) { return MoveArrayBody(PseudoInverse(Array{a}, rcond)); },
             "a"_a,
             "rcond"_a = 1e-15);
->>>>>>> 7252386e
+    mlinalg.def("cholesky", [](const ArrayBodyPtr& a) { return MoveArrayBody(Cholesky(Array{a})); }, "a"_a);
 }
 
 void InitChainerxLogic(pybind11::module& m) {
