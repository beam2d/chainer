#include "chainerx/python/routines.h"

#include <algorithm>
#include <cstdint>
#include <memory>
#include <string>
#include <tuple>
#include <utility>
#include <vector>

#include <absl/types/optional.h>

#include "chainerx/array.h"
#include "chainerx/axes.h"
#include "chainerx/constant.h"
#include "chainerx/context.h"
#include "chainerx/device.h"
#include "chainerx/dims.h"
#include "chainerx/dtype.h"
#include "chainerx/error.h"
#include "chainerx/macro.h"
#include "chainerx/routines/activation.h"
#include "chainerx/routines/arithmetic.h"
#include "chainerx/routines/binary.h"
#include "chainerx/routines/connection.h"
#include "chainerx/routines/creation.h"
#include "chainerx/routines/explog.h"
#include "chainerx/routines/hyperbolic.h"
#include "chainerx/routines/indexing.h"
#include "chainerx/routines/linalg.h"
#include "chainerx/routines/logic.h"
#include "chainerx/routines/loss.h"
#include "chainerx/routines/manipulation.h"
#include "chainerx/routines/misc.h"
#include "chainerx/routines/normalization.h"
#include "chainerx/routines/pooling.h"
#include "chainerx/routines/reduction.h"
#include "chainerx/routines/rounding.h"
#include "chainerx/routines/sorting.h"
#include "chainerx/routines/statistics.h"
#include "chainerx/routines/trigonometric.h"
#include "chainerx/scalar.h"

#include "chainerx/python/array.h"
#include "chainerx/python/array_index.h"
#include "chainerx/python/axes.h"
#include "chainerx/python/common.h"
#include "chainerx/python/device.h"
#include "chainerx/python/dtype.h"
#include "chainerx/python/kwarg.h"
#include "chainerx/python/shape.h"
#include "chainerx/python/stack_vector.h"
#include "chainerx/python/strides.h"

namespace chainerx {
namespace python {
namespace python_internal {

namespace py = pybind11;
using py::literals::operator""_a;

namespace {

using internal::MoveArrayBodies;
using internal::MoveArrayBody;

ArrayBodyPtr MakeArrayFromBuffer(py::buffer buffer, py::handle dtype, int64_t count, int64_t offset, py::handle device) {
    const py::buffer_info& info = buffer.request();

    int64_t n_bytes = info.size * info.itemsize;
    if (offset < 0 || offset > n_bytes) {
        throw ChainerxError{"offset must be non-negative and no greater than buffer length (", n_bytes, ")"};
    }

    if (!internal::IsContiguous(
                Shape{info.shape.begin(), info.shape.end()}, Strides{info.strides.begin(), info.strides.end()}, info.itemsize)) {
        throw ChainerxError{"ndarray is not C-contiguous"};
    }

    n_bytes -= offset;
    if (count < 0) {
        if (n_bytes % info.itemsize != 0) {
            throw ChainerxError{"buffer size must be a multiple of element size"};
        }
        count = n_bytes / info.itemsize;
    } else if (n_bytes < count * info.itemsize) {
        throw ChainerxError{"buffer is smaller than requested size"};
    }

    Shape shape{count};
    std::shared_ptr<void> data{info.ptr, [](void*) {}};

    return MoveArrayBody(chainerx::FromData(shape, GetDtype(dtype), data, absl::nullopt, offset, GetDevice(device)));
}

void InitChainerxCreation(pybind11::module& m) {
    // creation routines
    // TODO(niboshi): Accept CuPy ndarray in `array` and `asarray`. In principle it's CuPy's responsibility to provide some standard
    // interface to allow this, but users may want to convert cupy.ndarray to ChainerX before CuPy's support will be implemented. In such
    // case, ChainerX should provide the support for convenience.
    // TODO(niboshi): Add convenient function to convert to CuPy ndarray. Currently chainerx.ndarray exposes internal pointer
    // (ndarray.data_ptr, etc.) to support this, but users may want more convenient method. In principle ChainerX should support some
    // standard way (not depending on CuPy), but we might tentatively provide one which concretely depends on CuPy.
    m.def("array",
          [](py::handle object, py::handle dtype, bool copy, py::handle device) { return MakeArray(object, dtype, copy, device); },
          "object"_a,
          "dtype"_a = nullptr,
          "copy"_a = true,
          "device"_a = nullptr);
    // TODO(niboshi): Rename `object` to `a` as per numpy.
    m.def("asarray",
          [](py::handle object, py::handle dtype, py::handle device) { return MakeArray(object, dtype, false, device); },
          "object"_a,
          "dtype"_a = nullptr,
          "device"_a = nullptr);
    m.def("ascontiguousarray",
          [](py::handle a, py::handle dtype, py::handle device) {
              Array arr{MakeArray(a, dtype, false, device)};
              return MoveArrayBody(AsContiguousArray(arr));
          },
          "a"_a,
          "dtype"_a = nullptr,
          "device"_a = nullptr);
    m.def("empty",
          [](py::handle shape, py::handle dtype, py::handle device) {
              return MoveArrayBody(Empty(ToShape(shape), dtype.is_none() ? Dtype::kFloat32 : GetDtype(dtype), GetDevice(device)));
          },
          "shape"_a,
          "dtype"_a = nullptr,
          "device"_a = nullptr);
    m.def("full",
          [](py::handle shape, Scalar fill_value, py::handle dtype, py::handle device) {
              return MoveArrayBody(Full(ToShape(shape), fill_value, GetDtype(dtype), GetDevice(device)));
          },
          "shape"_a,
          "fill_value"_a,
          "dtype"_a,
          "device"_a = nullptr);
    m.def("full",
          [](py::int_ dim, Scalar fill_value, py::handle dtype, py::handle device) {
              return MoveArrayBody(Full(Shape{dim}, fill_value, GetDtype(dtype), GetDevice(device)));
          },
          "shape"_a,
          "fill_value"_a,
          "dtype"_a,
          "device"_a = nullptr);
    m.def("full",
          [](py::handle shape, Scalar fill_value, py::handle device) {
              return MoveArrayBody(Full(ToShape(shape), fill_value, GetDevice(device)));
          },
          "shape"_a,
          "fill_value"_a,
          "device"_a = nullptr);
    m.def("full",
          [](py::int_ dim, Scalar fill_value, py::handle device) { return MoveArrayBody(Full(Shape{dim}, fill_value, GetDevice(device))); },
          "shape"_a,
          "fill_value"_a,
          "device"_a = nullptr);
    m.def("zeros",
          [](py::handle shape, py::handle dtype, py::kwargs kwargs) {
              py::handle device;
              std::tie(device) = GetKwargs(kwargs, "device");
              return MoveArrayBody(Zeros(ToShape(shape), dtype.is_none() ? Dtype::kFloat32 : GetDtype(dtype), GetDevice(device)));
          },
          "shape"_a,
          "dtype"_a = nullptr);
    m.def("zeros",
          [](py::int_ dim, py::handle dtype, py::kwargs kwargs) {
              py::handle device;
              std::tie(device) = GetKwargs(kwargs, "device");
              return MoveArrayBody(Zeros(Shape{dim}, dtype.is_none() ? Dtype::kFloat32 : GetDtype(dtype), GetDevice(device)));
          },
          "shape"_a,
          "dtype"_a = nullptr);
    m.def("ones",
          [](py::handle shape, py::handle dtype, py::handle device) {
              return MoveArrayBody(Ones(ToShape(shape), dtype.is_none() ? Dtype::kFloat32 : GetDtype(dtype), GetDevice(device)));
          },
          "shape"_a,
          "dtype"_a = nullptr,
          "device"_a = nullptr);
    m.def("ones",
          [](py::int_ dim, py::handle dtype, py::handle device) {
              return MoveArrayBody(Ones(Shape{dim}, dtype.is_none() ? Dtype::kFloat32 : GetDtype(dtype), GetDevice(device)));
          },
          "shape"_a,
          "dtype"_a = nullptr,
          "device"_a = nullptr);
    m.def("arange",
          [](Scalar start_or_stop,
             const absl::optional<Scalar>& maybe_stop,
             const absl::optional<Scalar>& maybe_step,
             py::handle dtype,
             py::handle device) {
              DtypeKind start_or_stop_dtype_kind = start_or_stop.kind();
              Scalar start{0, start_or_stop_dtype_kind};
              Scalar stop{start_or_stop};
              Scalar step = maybe_step.has_value() ? maybe_step.value() : Scalar{1, start_or_stop_dtype_kind};

              if (maybe_stop.has_value()) {
                  start = start_or_stop;
                  stop = maybe_stop.value();
              }

              return dtype.is_none() ? MoveArrayBody(Arange(start, stop, step, GetDevice(device)))
                                     : MoveArrayBody(Arange(start, stop, step, GetDtype(dtype), GetDevice(device)));
          },
          "start"_a,
          "stop"_a = nullptr,
          "step"_a = nullptr,
          "dtype"_a = nullptr,
          "device"_a = nullptr);
    m.def("empty_like",
          [](const ArrayBodyPtr& a, py::handle device) { return MoveArrayBody(EmptyLike(Array{a}, GetDevice(device))); },
          "a"_a,
          "device"_a = nullptr);
    m.def("full_like",
          [](const ArrayBodyPtr& a, Scalar value, py::handle device) {
              return MoveArrayBody(FullLike(Array{a}, value, GetDevice(device)));
          },
          "a"_a,
          "fill_value"_a,
          "device"_a = nullptr);
    m.def("zeros_like",
          [](const ArrayBodyPtr& a, py::handle device) { return MoveArrayBody(ZerosLike(Array{a}, GetDevice(device))); },
          "a"_a,
          "device"_a = nullptr);
    m.def("ones_like",
          [](const ArrayBodyPtr& a, py::handle device) { return MoveArrayBody(OnesLike(Array{a}, GetDevice(device))); },
          "a"_a,
          "device"_a = nullptr);
    m.def("copy", [](const ArrayBodyPtr& a) { return MoveArrayBody(Copy(Array{a})); }, "a"_a);
    m.def("frombuffer", &MakeArrayFromBuffer, "buffer"_a, "dtype"_a = "float32", "count"_a = -1, "offset"_a = 0, "device"_a = nullptr);
    m.def("identity",
          [](int64_t n, py::handle dtype, py::handle device) {
              return MoveArrayBody(Identity(n, dtype.is_none() ? Dtype::kFloat32 : GetDtype(dtype), GetDevice(device)));
          },
          "n"_a,
          "dtype"_a = nullptr,
          "device"_a = nullptr);
    m.def("eye",
          [](int64_t n, absl::optional<int64_t> m, int64_t k, py::handle dtype, py::handle device) {
              if (!m.has_value()) {
                  m = n;
              }
              return MoveArrayBody(Eye(n, m.value(), k, GetDtype(dtype), GetDevice(device)));
          },
          "N"_a,
          "M"_a = nullptr,
          "k"_a = 0,
          "dtype"_a = "float64",
          "device"_a = nullptr);
    m.def("diag",
          [](const ArrayBodyPtr& v, int64_t k, py::handle device) { return MoveArrayBody(Diag(Array{v}, k, GetDevice(device))); },
          "v"_a,
          "k"_a = 0,
          "device"_a = nullptr);
    m.def("diagflat",
          [](const ArrayBodyPtr& v, int64_t k, py::handle device) { return MoveArrayBody(Diagflat(Array{v}, k, GetDevice(device))); },
          "v"_a,
          "k"_a = 0,
          "device"_a = nullptr);
    m.def("linspace",
          [](Scalar start, Scalar stop, int64_t num, bool endpoint, py::handle dtype, py::handle device) {
              return MoveArrayBody(Linspace(
                      start,
                      stop,
                      num,
                      endpoint,
                      dtype.is_none() ? absl::optional<Dtype>{absl::nullopt} : absl::optional<Dtype>{GetDtype(dtype)},
                      GetDevice(device)));
          },
          "start"_a,
          "stop"_a,
          "num"_a = 50,
          "endpoint"_a = true,
          "dtype"_a = nullptr,
          "device"_a = nullptr);
    m.def("tri",
          [](int64_t n, absl::optional<int64_t> m, int64_t k, py::handle dtype, py::handle device) {
              return MoveArrayBody(Tri(n, m, k, GetDtype(dtype), GetDevice(device)));
          },
          "N"_a,
          "M"_a = nullptr,
          "k"_a = 0,
          "dtype"_a = "float32",
          "device"_a = nullptr);
    m.def("tril", [](const ArrayBodyPtr& m, int64_t k) { return MoveArrayBody(Tril(Array{m}, k)); }, "m"_a, "k"_a = 0);
    m.def("triu", [](const ArrayBodyPtr& m, int64_t k) { return MoveArrayBody(Triu(Array{m}, k)); }, "m"_a, "k"_a = 0);
}

void InitChainerxIndexing(pybind11::module& m) {
    // indexing routines
    m.def("take",
          [](const ArrayBodyPtr& a, py::handle indices, const absl::optional<int8_t>& axis) {
              if (!axis.has_value()) {
                  throw NotImplementedError{"axis=None is not yet supported for chainerx.take."};
              }
              if (py::isinstance<ArrayBody>(indices)) {
                  return MoveArrayBody(Take(Array{a}, Array{py::cast<ArrayBodyPtr>(indices)}, axis.value()));
              }
              if (py::isinstance<py::sequence>(indices)) {
                  absl::optional<Dtype> dtype = Dtype::kInt64;
                  return MoveArrayBody(Take(Array{a}, Array{MakeArray(indices, dtype, false, a->device())}, axis.value()));
              }
              if (py::isinstance<py::array>(indices)) {
                  return MoveArrayBody(
                          Take(Array{a}, Array{MakeArrayFromNumpyArray(py::cast<py::array>(indices), a->device())}, axis.value()));
              }
              throw py::type_error{"only integers, slices (`:`), sequence, numpy.ndarray and chainerx.newaxis (`None`) are valid indices"};
          },
          "a"_a,
          "indices"_a,
          "axis"_a);
    m.def("where",
          [](const ArrayBodyPtr& condition, const ArrayBodyPtr& x, const ArrayBodyPtr& y) {
              return MoveArrayBody(Where(Array{condition}, Array{x}, Array{y}));
          },
          "condition"_a,
          "x"_a,
          "y"_a);
    m.def("where",
          [](const ArrayBodyPtr& condition, const ArrayBodyPtr& x, Scalar y) {
              return MoveArrayBody(Where(Array{condition}, Array{x}, y));
          },
          "condition"_a,
          "x"_a,
          "y"_a);
    m.def("where",
          [](const ArrayBodyPtr& condition, Scalar x, const ArrayBodyPtr& y) {
              return MoveArrayBody(Where(Array{condition}, x, Array{y}));
          },
          "condition"_a,
          "x"_a,
          "y"_a);
    m.def("where",
          [](const ArrayBodyPtr& condition, Scalar x, Scalar y) { return MoveArrayBody(Where(Array{condition}, x, y)); },
          "condition"_a,
          "x"_a,
          "y"_a);
}

void InitChainerxLinalg(pybind11::module& m) {
    // linalg routines
    m.def("dot", [](const ArrayBodyPtr& a, const ArrayBodyPtr& b) { return MoveArrayBody(Dot(Array{a}, Array{b})); }, "a"_a, "b"_a);

    pybind11::module mlinalg = m.def_submodule("linalg");
    mlinalg.def("_is_lapack_available", []() -> bool { return CHAINERX_ENABLE_LAPACK; });
    mlinalg.def(
<<<<<<< HEAD
            "eigh",
            [](const ArrayBodyPtr& a, const std::string& UPLO) {
                std::tuple<Array, Array> wv = Eigh(Array{a}, UPLO);
                Array w = std::get<0>(wv);
                Array v = std::get<1>(wv);
                return std::make_tuple(MoveArrayBody(Array{w}), MoveArrayBody(Array{v}));
            },
            "a"_a,
            "UPLO"_a = "L");

    mlinalg.def(
            "eigvalsh",
            [](const ArrayBodyPtr& a, const std::string& UPLO) { return MoveArrayBody(Eigvalsh(Array{a}, UPLO)); },
            "a"_a,
            "UPLO"_a = "L");
=======
            "solve", [](const ArrayBodyPtr& a, const ArrayBodyPtr& b) { return MoveArrayBody(Solve(Array{a}, Array{b})); }, "a"_a, "b"_a);
    mlinalg.def("inv", [](const ArrayBodyPtr& a) { return MoveArrayBody(Inverse(Array{a})); }, "a"_a);
>>>>>>> d2aa2d5d
}

void InitChainerxLogic(pybind11::module& m) {
    // logic routines
    m.def("equal",
          [](const ArrayBodyPtr& x1, const ArrayBodyPtr& x2) { return MoveArrayBody(Equal(Array{x1}, Array{x2})); },
          "x1"_a,
          "x2"_a);
    m.def("not_equal",
          [](const ArrayBodyPtr& x1, const ArrayBodyPtr& x2) { return MoveArrayBody(NotEqual(Array{x1}, Array{x2})); },
          "x1"_a,
          "x2"_a);
    m.def("greater",
          [](const ArrayBodyPtr& x1, const ArrayBodyPtr& x2) { return MoveArrayBody(Greater(Array{x1}, Array{x2})); },
          "x1"_a,
          "x2"_a);
    m.def("greater_equal",
          [](const ArrayBodyPtr& x1, const ArrayBodyPtr& x2) { return MoveArrayBody(GreaterEqual(Array{x1}, Array{x2})); },
          "x1"_a,
          "x2"_a);
    m.def("less", [](const ArrayBodyPtr& x1, const ArrayBodyPtr& x2) { return MoveArrayBody(Less(Array{x1}, Array{x2})); }, "x1"_a, "x2"_a);
    m.def("less_equal",
          [](const ArrayBodyPtr& x1, const ArrayBodyPtr& x2) { return MoveArrayBody(LessEqual(Array{x1}, Array{x2})); },
          "x1"_a,
          "x2"_a);
    m.def("logical_and",
          [](const ArrayBodyPtr& x1, const ArrayBodyPtr& x2) { return MoveArrayBody(LogicalAnd(Array{x1}, Array{x2})); },
          "x1"_a,
          "x2"_a);
    m.def("logical_or",
          [](const ArrayBodyPtr& x1, const ArrayBodyPtr& x2) { return MoveArrayBody(LogicalOr(Array{x1}, Array{x2})); },
          "x1"_a,
          "x2"_a);
    m.def("logical_not", [](const ArrayBodyPtr& x) { return MoveArrayBody(LogicalNot(Array{x})); }, "x"_a);
    m.def("logical_xor",
          [](const ArrayBodyPtr& x1, const ArrayBodyPtr& x2) { return MoveArrayBody(LogicalXor(Array{x1}, Array{x2})); },
          "x1"_a,
          "x2"_a);
    m.def("all",
          [](const ArrayBodyPtr& a, int8_t axis, bool keepdims) { return MoveArrayBody(All(Array{a}, Axes{axis}, keepdims)); },
          "a"_a,
          "axis"_a,
          "keepdims"_a = false);
    m.def("all",
          [](const ArrayBodyPtr& a, const absl::optional<std::vector<int8_t>>& axis, bool keepdims) {
              return MoveArrayBody(All(Array{a}, ToAxes(axis), keepdims));
          },
          "a"_a,
          "axis"_a = nullptr,
          "keepdims"_a = false);
    m.def("any",
          [](const ArrayBodyPtr& a, int8_t axis, bool keepdims) { return MoveArrayBody(Any(Array{a}, Axes{axis}, keepdims)); },
          "a"_a,
          "axis"_a,
          "keepdims"_a = false);
    m.def("any",
          [](const ArrayBodyPtr& a, const absl::optional<std::vector<int8_t>>& axis, bool keepdims) {
              return MoveArrayBody(Any(Array{a}, ToAxes(axis), keepdims));
          },
          "a"_a,
          "axis"_a = nullptr,
          "keepdims"_a = false);
    m.def("isnan", [](const ArrayBodyPtr& x) { return MoveArrayBody(IsNan(Array{x})); }, "x"_a);
    m.def("isinf", [](const ArrayBodyPtr& x) { return MoveArrayBody(IsInf(Array{x})); }, "x"_a);
    m.def("isfinite", [](const ArrayBodyPtr& x) { return MoveArrayBody(IsFinite(Array{x})); }, "x"_a);
}

template <class T1, class T2>
std::vector<ArrayBodyPtr> SwitchBySplitArgs(
        T1& split_sections, T2& split_indices, const ArrayBodyPtr& ary, py::handle indices_or_sections, int8_t axis) {
    // TODO(niboshi): Perhaps we would want more general approach to handle multi-type arguments like indices_or_sections to
    // provide more helpful error message for users.

    // Converts an python float to sections (int64_t).
    // Raises ValueError if the value has non-zero fraction.
    auto pyfloat_to_sections_or_value_error = [](py::handle num) {
        CHAINERX_ASSERT(py::isinstance<py::float_>(num));
        double num_fp = py::cast<double>(num);
        auto num_int = static_cast<int64_t>(num_fp);
        if (static_cast<double>(num_int) != num_fp) {
            throw py::value_error{"Sections must be an integer."};
        }
        return num_int;
    };

    // sections: int
    if (py::isinstance<py::int_>(indices_or_sections)) {
        int64_t sections = py::cast<int64_t>(indices_or_sections);
        return split_sections(ary, sections, axis);
    }
    // sections: float
    if (py::isinstance<py::float_>(indices_or_sections)) {
        int64_t sections = pyfloat_to_sections_or_value_error(indices_or_sections);
        return split_sections(ary, sections, axis);
    }
    // numpy.ndarray
    if (py::isinstance<py::array>(indices_or_sections)) {
        py::array np_ios = py::cast<py::array>(indices_or_sections);
        if (np_ios.ndim() >= 2) {
            throw py::value_error{std::string{"Too many dimensions of indices: "} + std::to_string(np_ios.ndim())};
        }
        // sections: scalar
        if (np_ios.ndim() == 0) {
            int64_t sections{};
            py::object scalar_np = np_ios.attr("tolist")();
            if (py::isinstance<py::int_>(scalar_np)) {
                sections = py::cast<int64_t>(scalar_np);
            } else if (py::isinstance<py::float_>(scalar_np)) {
                sections = pyfloat_to_sections_or_value_error(scalar_np);
            } else {
                throw py::type_error{"Sections must be an integer."};
            }
            return split_sections(ary, sections, axis);
        }

        // indices: (0,)-shape
        if (np_ios.size() == 0) {
            return split_indices(ary, {}, axis);
        }

        if (np_ios.dtype().kind() != 'i') {
            throw py::type_error{std::string{"Indices must be integers."}};
        }
        // indices: non-scalar
        std::vector<int64_t> indices{};
        py::list indices_pylist = np_ios.attr("tolist")();
        for (py::handle item : indices_pylist) {
            indices.emplace_back(py::cast<int64_t>(item));
        }

        return split_indices(ary, indices, axis);
    }
    // indices: sequence
    if (py::isinstance<py::sequence>(indices_or_sections)) {
        std::vector<int64_t> indices{};
        try {
            indices = py::cast<std::vector<int64_t>>(indices_or_sections);
        } catch (const py::cast_error& e) {
            throw py::type_error{std::string{"Indices not understood: "} + py::cast<std::string>(py::repr(indices_or_sections))};
        }

        return split_indices(ary, indices, axis);
    }
    throw py::type_error{std::string{"indices_or_sections not understood: "} + py::cast<std::string>(py::repr(indices_or_sections))};
}

std::vector<ArrayBodyPtr> SplitByIndicesOrSections(const ArrayBodyPtr& ary, py::handle indices_or_sections, int8_t axis) {
    auto split_sections = [](const ArrayBodyPtr& ary, int64_t sections, int8_t axis) {
        return MoveArrayBodies(Split(Array{ary}, sections, axis));
    };
    auto split_indices = [](const ArrayBodyPtr& ary, const std::vector<int64_t>& indices, int8_t axis) {
        return MoveArrayBodies(Split(Array{ary}, indices, axis));
    };
    return SwitchBySplitArgs(split_sections, split_indices, ary, indices_or_sections, axis);
}

std::vector<ArrayBodyPtr> DSplitByIndicesOrSections(const ArrayBodyPtr& ary, py::handle indices_or_sections) {
    auto split_sections = [](const ArrayBodyPtr& ary, int64_t sections, int8_t /*axis*/) {
        return MoveArrayBodies(DSplit(Array{ary}, sections));
    };
    auto split_indices = [](const ArrayBodyPtr& ary, const std::vector<int64_t>& indices, int8_t /*axis*/) {
        return MoveArrayBodies(DSplit(Array{ary}, indices));
    };
    return SwitchBySplitArgs(split_sections, split_indices, ary, indices_or_sections, 2);
}

void InitChainerxManipulation(pybind11::module& m) {
    // manipulation routines
    m.def("transpose",
          [](const ArrayBodyPtr& a, const absl::optional<std::vector<int8_t>>& axes) {
              return MoveArrayBody(Transpose(Array{a}, ToAxes(axes)));
          },
          "a"_a,
          "axes"_a = nullptr);
    m.def("transpose",
          [](const ArrayBodyPtr& a, int8_t axes) { return MoveArrayBody(Transpose(Array{a}, {axes})); },
          "a"_a,
          "axes"_a = nullptr);
    m.def("flip",
          [](const ArrayBodyPtr& m, const absl::optional<std::vector<int8_t>>& axes) {
              return MoveArrayBody(Flip(Array{m}, ToAxes(axes)));
          },
          "m"_a,
          "axes"_a = nullptr);
    m.def("flip", [](const ArrayBodyPtr& m, int8_t axes) { return MoveArrayBody(Flip(Array{m}, {axes})); }, "m"_a, "axes"_a = nullptr);
    m.def("fliplr", [](const ArrayBodyPtr& m) { return MoveArrayBody(Fliplr(Array{m})); }, "m"_a);
    m.def("flipud", [](const ArrayBodyPtr& m) { return MoveArrayBody(Flipud(Array{m})); }, "m"_a);
    m.def("rollaxis",
          [](const ArrayBodyPtr& a, int8_t axis, int8_t start) { return MoveArrayBody(RollAxis(Array{a}, axis, start)); },
          "a"_a,
          "axis"_a,
          "start"_a = 0);
    m.def("reshape",
          [](const ArrayBodyPtr& a, py::handle newshape) { return MoveArrayBody(Reshape(Array{a}, ToShape(newshape))); },
          "a"_a,
          "newshape"_a);
    m.def("reshape",
          [](const ArrayBodyPtr& a, const std::vector<int64_t>& newshape) {
              return MoveArrayBody(Reshape(Array{a}, {newshape.begin(), newshape.end()}));
          },
          "a"_a,
          "newshape"_a);
    m.def("reshape",
          [](const ArrayBodyPtr& a, py::args args) {
              if (args.size() == 0) {
                  throw ChainerxError{"Reshape is missing shape argument."};
              }
              return MoveArrayBody(Reshape(Array{a}, ToShape(args)));
          },
          "a"_a);
    m.def("squeeze",
          [](const ArrayBodyPtr& a, const absl::optional<std::vector<int8_t>>& axis) {
              return MoveArrayBody(Squeeze(Array{a}, ToAxes(axis)));
          },
          "a"_a,
          "axis"_a = nullptr);
    m.def("squeeze", [](const ArrayBodyPtr& a, int8_t axis) { return MoveArrayBody(Squeeze(Array{a}, Axes{axis})); }, "a"_a, "axis"_a);
    m.def("expand_dims", [](const ArrayBodyPtr& a, int8_t axis) { return MoveArrayBody(ExpandDims(Array{a}, axis)); }, "a"_a, "axis"_a);
    m.def("swapaxes",
          [](const ArrayBodyPtr& a, int8_t axis1, int8_t axis2) { return MoveArrayBody(Swapaxes(Array{a}, axis1, axis2)); },
          "a"_a,
          "axis1"_a,
          "axis2"_a);
    m.def("broadcast_to",
          [](const ArrayBodyPtr& array, py::handle shape) { return MoveArrayBody(Array{array}.BroadcastTo(ToShape(shape))); },
          "array"_a,
          "shape"_a);
    m.def("concatenate",
          [](py::sequence arrays, absl::optional<int8_t> axis) {
              std::vector<Array> xs;
              xs.reserve(arrays.size());
              std::transform(arrays.begin(), arrays.end(), std::back_inserter(xs), [](const auto& item) {
                  return Array{py::cast<ArrayBodyPtr>(item)};
              });
              return MoveArrayBody(Concatenate(xs, axis));
          },
          "arrays"_a,
          "axis"_a = 0);
    m.def("stack",
          [](py::sequence arrays, int8_t axis) {
              std::vector<Array> xs;
              xs.reserve(arrays.size());
              std::transform(arrays.begin(), arrays.end(), std::back_inserter(xs), [](const auto& item) {
                  return Array{py::cast<ArrayBodyPtr>(item)};
              });
              return MoveArrayBody(Stack(xs, axis));
          },
          "arrays"_a,
          "axis"_a = 0);
    m.def("atleast_2d", [](const ArrayBodyPtr& a) { return MoveArrayBody(AtLeast2D(Array{a})); }, "a"_a);
    m.def("atleast_3d", [](const ArrayBodyPtr& a) { return MoveArrayBody(AtLeast3D(Array{a})); }, "a"_a);
    m.def("hstack",
          [](py::sequence arrays) {
              std::vector<Array> xs;
              xs.reserve(arrays.size());
              std::transform(arrays.begin(), arrays.end(), std::back_inserter(xs), [](const auto& item) {
                  return Array{py::cast<ArrayBodyPtr>(item)};
              });
              return MoveArrayBody(HStack(xs));
          },
          "arrays"_a);
    m.def("vstack",
          [](py::sequence arrays) {
              std::vector<Array> xs;
              xs.reserve(arrays.size());
              std::transform(arrays.begin(), arrays.end(), std::back_inserter(xs), [](const auto& item) {
                  return Array{py::cast<ArrayBodyPtr>(item)};
              });
              return MoveArrayBody(VStack(xs));
          },
          "arrays"_a);
    m.def("dstack",
          [](py::sequence arrays) {
              std::vector<Array> xs;
              xs.reserve(arrays.size());
              std::transform(arrays.begin(), arrays.end(), std::back_inserter(xs), [](const auto& item) {
                  return Array{py::cast<ArrayBodyPtr>(item)};
              });
              return MoveArrayBody(DStack(xs));
          },
          "arrays"_a);
    m.def("split", &SplitByIndicesOrSections, "ary"_a, "indices_or_sections"_a, "axis"_a = 0);
    m.def("dsplit", &DSplitByIndicesOrSections, "ary"_a, "indices_or_sections"_a);
    m.def("moveaxis",
          [](const ArrayBodyPtr& a, const std::vector<int8_t>& source, const std::vector<int8_t>& destination) {
              return MoveArrayBody(Moveaxis(Array{a}, Axes{source.begin(), source.end()}, Axes{destination.begin(), destination.end()}));
          },
          "a"_a,
          "source"_a = nullptr,
          "destination"_a = nullptr);
    m.def("moveaxis",
          [](const ArrayBodyPtr& a, py::tuple source, py::tuple destination) {
              return MoveArrayBody(Moveaxis(Array{a}, ToAxes(source), ToAxes(destination)));
          },
          "a"_a,
          "source"_a = nullptr,
          "destination"_a = nullptr);
    m.def("moveaxis",
          [](const ArrayBodyPtr& a, int8_t source, int8_t destination) {
              return MoveArrayBody(Moveaxis(Array{a}, {source}, {destination}));
          },
          "a"_a,
          "source"_a = nullptr,
          "destination"_a = nullptr);
}

void InitChainerxActivation(pybind11::module& m) {
    m.def("clipped_relu", [](const ArrayBodyPtr& x, Scalar z) { return MoveArrayBody(ClippedRelu(Array{x}, z)); }, "x"_a, "z"_a = 20.0);
    m.def("crelu", [](const ArrayBodyPtr& x, int8_t axis) { return MoveArrayBody(CRelu(Array{x}, axis)); }, "x"_a, "axis"_a = 1);
    m.def("elu", [](const ArrayBodyPtr& x, double alpha) { return MoveArrayBody(Elu(Array{x}, alpha)); }, "x"_a, "alpha"_a = 1.0);
    m.def("sigmoid", [](const ArrayBodyPtr& x) { return MoveArrayBody(Sigmoid(Array{x})); }, "x"_a);
    m.def("relu", [](const ArrayBodyPtr& x) { return MoveArrayBody(Relu(Array{x})); }, "x"_a);
    m.def("leaky_relu",
          [](const ArrayBodyPtr& x, Scalar slope) { return MoveArrayBody(LeakyRelu(Array{x}, slope)); },
          "x"_a,
          "slope"_a = 0.2);
    m.def("softplus", [](const ArrayBodyPtr& x, double beta) { return MoveArrayBody(Softplus(Array{x}, beta)); }, "x"_a, "beta"_a = 1.0);
}

void InitChainerxArithmetic(pybind11::module& m) {
    // math routines
    m.def("negative", [](const ArrayBodyPtr& x) { return MoveArrayBody(Negative(Array{x})); }, "x"_a);
    m.def("add", [](const ArrayBodyPtr& x1, const ArrayBodyPtr& x2) { return MoveArrayBody(Array{x1} + Array{x2}); }, "x1"_a, "x2"_a);
    m.def("add", [](const ArrayBodyPtr& x1, Scalar x2) { return MoveArrayBody(Add(Array{x1}, x2)); }, "x1"_a, "x2"_a);
    m.def("add", [](Scalar x1, const ArrayBodyPtr& x2) { return MoveArrayBody(Add(x1, Array{x2})); }, "x1"_a, "x2"_a);
    m.def("subtract", [](const ArrayBodyPtr& x1, const ArrayBodyPtr& x2) { return MoveArrayBody(Array{x1} - Array{x2}); }, "x1"_a, "x2"_a);
    m.def("subtract", [](const ArrayBodyPtr& x1, Scalar x2) { return MoveArrayBody(Subtract(Array{x1}, x2)); }, "x1"_a, "x2"_a);
    m.def("subtract", [](Scalar x1, const ArrayBodyPtr& x2) { return MoveArrayBody(Subtract(x1, Array{x2})); }, "x1"_a, "x2"_a);
    m.def("multiply", [](const ArrayBodyPtr& x1, const ArrayBodyPtr& x2) { return MoveArrayBody(Array{x1} * Array{x2}); }, "x1"_a, "x2"_a);
    m.def("multiply", [](const ArrayBodyPtr& x1, Scalar x2) { return MoveArrayBody(Multiply(Array{x1}, x2)); }, "x1"_a, "x2"_a);
    m.def("multiply", [](Scalar x1, const ArrayBodyPtr& x2) { return MoveArrayBody(Multiply(x1, Array{x2})); }, "x1"_a, "x2"_a);
    m.def("divide", [](const ArrayBodyPtr& x1, const ArrayBodyPtr& x2) { return MoveArrayBody(Array{x1} / Array{x2}); }, "x1"_a, "x2"_a);
    m.def("divide", [](const ArrayBodyPtr& x1, Scalar x2) { return MoveArrayBody(Divide(Array{x1}, x2)); }, "x1"_a, "x2"_a);
    m.def("divide", [](Scalar x1, const ArrayBodyPtr& x2) { return MoveArrayBody(Divide(x1, Array{x2})); }, "x1"_a, "x2"_a);
    m.def("floor_divide",
          [](const ArrayBodyPtr& x1, const ArrayBodyPtr& x2) { return MoveArrayBody(FloorDivide(Array{x1}, Array{x2})); },
          "x1"_a,
          "x2"_a);
    m.def("floor_divide", [](const ArrayBodyPtr& x1, Scalar x2) { return MoveArrayBody(FloorDivide(Array{x1}, x2)); }, "x1"_a, "x2"_a);
    m.def("floor_divide", [](Scalar x1, const ArrayBodyPtr& x2) { return MoveArrayBody(FloorDivide(x1, Array{x2})); }, "x1"_a, "x2"_a);
    m.def("true_divide",
          [](const ArrayBodyPtr& x1, const ArrayBodyPtr& x2) { return MoveArrayBody(TrueDivide(Array{x1}, Array{x2})); },
          "x1"_a,
          "x2"_a);
    m.def("true_divide", [](const ArrayBodyPtr& x1, Scalar x2) { return MoveArrayBody(TrueDivide(Array{x1}, x2)); }, "x1"_a, "x2"_a);
    m.def("true_divide", [](Scalar x1, const ArrayBodyPtr& x2) { return MoveArrayBody(TrueDivide(x1, Array{x2})); }, "x1"_a, "x2"_a);
    m.def("reciprocal", [](const ArrayBodyPtr& x) { return MoveArrayBody(Reciprocal(Array{x})); }, "x"_a);
    m.def("power",
          [](const ArrayBodyPtr& x1, const ArrayBodyPtr& x2) { return MoveArrayBody(Power(Array{x1}, Array{x2})); },
          "x1"_a,
          "x2"_a);
    m.def("power", [](const ArrayBodyPtr& x1, Scalar x2) { return MoveArrayBody(Power(Array{x1}, x2)); }, "x1"_a, "x2"_a);
    m.def("power", [](Scalar x1, const ArrayBodyPtr& x2) { return MoveArrayBody(Power(x1, Array{x2})); }, "x1"_a, "x2"_a);
}

void InitChainerxBinary(pybind11::module& m) {
    m.def("bitwise_and",
          [](const ArrayBodyPtr& x1, const ArrayBodyPtr& x2) { return MoveArrayBody(BitwiseAnd(Array{x1}, Array{x2})); },
          "x1"_a,
          "x2"_a);
    m.def("bitwise_and", [](const ArrayBodyPtr& x1, Scalar x2) { return MoveArrayBody(BitwiseAnd(Array{x1}, x2)); }, "x1"_a, "x2"_a);
    m.def("bitwise_and", [](Scalar x1, const ArrayBodyPtr& x2) { return MoveArrayBody(BitwiseAnd(x1, Array{x2})); }, "x1"_a, "x2"_a);
    m.def("bitwise_or",
          [](const ArrayBodyPtr& x1, const ArrayBodyPtr& x2) { return MoveArrayBody(BitwiseOr(Array{x1}, Array{x2})); },
          "x1"_a,
          "x2"_a);
    m.def("bitwise_or", [](const ArrayBodyPtr& x1, Scalar x2) { return MoveArrayBody(BitwiseOr(Array{x1}, x2)); }, "x1"_a, "x2"_a);
    m.def("bitwise_or", [](Scalar x1, const ArrayBodyPtr& x2) { return MoveArrayBody(BitwiseOr(x1, Array{x2})); }, "x1"_a, "x2"_a);
    m.def("bitwise_xor",
          [](const ArrayBodyPtr& x1, const ArrayBodyPtr& x2) { return MoveArrayBody(BitwiseXor(Array{x1}, Array{x2})); },
          "x1"_a,
          "x2"_a);
    m.def("bitwise_xor", [](const ArrayBodyPtr& x1, Scalar x2) { return MoveArrayBody(BitwiseXor(Array{x1}, x2)); }, "x1"_a, "x2"_a);
    m.def("bitwise_xor", [](Scalar x1, const ArrayBodyPtr& x2) { return MoveArrayBody(BitwiseXor(x1, Array{x2})); }, "x1"_a, "x2"_a);
}

void InitChainerxExpLog(pybind11::module& m) {
    m.def("erf", [](const ArrayBodyPtr& x) { return MoveArrayBody(Erf(Array{x})); }, "x"_a);
    m.def("exp", [](const ArrayBodyPtr& x) { return MoveArrayBody(Exp(Array{x})); }, "x"_a);
    m.def("expm1", [](const ArrayBodyPtr& x) { return MoveArrayBody(Expm1(Array{x})); }, "x"_a);
    m.def("exp2", [](const ArrayBodyPtr& x) { return MoveArrayBody(Exp2(Array{x})); }, "x"_a);
    m.def("log", [](const ArrayBodyPtr& x) { return MoveArrayBody(Log(Array{x})); }, "x"_a);
    m.def("log10", [](const ArrayBodyPtr& x) { return MoveArrayBody(Log10(Array{x})); }, "x"_a);
    m.def("log2", [](const ArrayBodyPtr& x) { return MoveArrayBody(Log2(Array{x})); }, "x"_a);
    m.def("log1p", [](const ArrayBodyPtr& x) { return MoveArrayBody(Log1p(Array{x})); }, "x"_a);
}

void InitChainerxHyperbolic(pybind11::module& m) {
    m.def("sinh", [](const ArrayBodyPtr& x) { return MoveArrayBody(Sinh(Array{x})); }, "x"_a);
    m.def("cosh", [](const ArrayBodyPtr& x) { return MoveArrayBody(Cosh(Array{x})); }, "x"_a);
    m.def("tanh", [](const ArrayBodyPtr& x) { return MoveArrayBody(Tanh(Array{x})); }, "x"_a);
    m.def("arcsinh", [](const ArrayBodyPtr& x) { return MoveArrayBody(Arcsinh(Array{x})); }, "x"_a);
    m.def("arccosh", [](const ArrayBodyPtr& x) { return MoveArrayBody(Arccosh(Array{x})); }, "x"_a);
}

void InitChainerxMisc(pybind11::module& m) {
    m.def("square", [](const ArrayBodyPtr& x) { return MoveArrayBody(Square(Array{x})); }, "x"_a);
    m.def("sqrt", [](const ArrayBodyPtr& x) { return MoveArrayBody(Sqrt(Array{x})); }, "x"_a);
    m.def("abs", [](const ArrayBodyPtr& x) { return MoveArrayBody(Absolute(Array{x})); }, "x"_a);
    m.attr("absolute") = m.attr("abs");
    m.def("fabs", [](const ArrayBodyPtr& x) { return MoveArrayBody(Fabs(Array{x})); }, "x"_a);
    m.def("sign", [](const ArrayBodyPtr& x) { return MoveArrayBody(Sign(Array{x})); }, "x"_a);
    m.def("maximum", [](const ArrayBodyPtr& x1, Scalar x2) { return MoveArrayBody(Maximum(Array{x1}, x2)); }, "x1"_a, "x2"_a);
    m.def("maximum", [](Scalar x1, const ArrayBodyPtr& x2) { return MoveArrayBody(Maximum(x1, Array{x2})); }, "x1"_a, "x2"_a);
    m.def("maximum",
          [](const ArrayBodyPtr& x1, const ArrayBodyPtr& x2) { return MoveArrayBody(Maximum(Array{x1}, Array{x2})); },
          "x1"_a,
          "x2"_a);
    m.def("minimum", [](const ArrayBodyPtr& x1, Scalar x2) { return MoveArrayBody(Minimum(Array{x1}, x2)); }, "x1"_a, "x2"_a);
    m.def("minimum", [](Scalar x1, const ArrayBodyPtr& x2) { return MoveArrayBody(Minimum(x1, Array{x2})); }, "x1"_a, "x2"_a);
    m.def("minimum",
          [](const ArrayBodyPtr& x1, const ArrayBodyPtr& x2) { return MoveArrayBody(Minimum(Array{x1}, Array{x2})); },
          "x1"_a,
          "x2"_a);
}

void InitChainerxReduction(pybind11::module& m) {
    m.def("sum",
          [](const ArrayBodyPtr& a, int8_t axis, bool keepdims) { return MoveArrayBody(Sum(Array{a}, Axes{axis}, keepdims)); },
          "a"_a,
          "axis"_a,
          "keepdims"_a = false);
    m.def("sum",
          [](const ArrayBodyPtr& a, const absl::optional<std::vector<int8_t>>& axis, bool keepdims) {
              return MoveArrayBody(Sum(Array{a}, ToAxes(axis), keepdims));
          },
          "a"_a,
          "axis"_a = nullptr,
          "keepdims"_a = false);
    m.def("logsumexp",
          [](const ArrayBodyPtr& x, int8_t axis, bool keepdims) { return MoveArrayBody(LogSumExp(Array{x}, Axes{axis}, keepdims)); },
          "x"_a,
          "axis"_a,
          "keepdims"_a = false);
    m.def("logsumexp",
          [](const ArrayBodyPtr& x, const absl::optional<std::vector<int8_t>>& axis, bool keepdims) {
              return MoveArrayBody(LogSumExp(Array{x}, ToAxes(axis), keepdims));
          },
          "x"_a,
          "axis"_a = nullptr,
          "keepdims"_a = false);
    m.def("log_softmax",
          [](const ArrayBodyPtr& x, int8_t axis) { return MoveArrayBody(LogSoftmax(Array{x}, Axes{axis})); },
          "x"_a,
          "axis"_a);
    m.def("log_softmax",
          [](const ArrayBodyPtr& x, const absl::optional<std::vector<int8_t>>& axis) {
              return MoveArrayBody(LogSoftmax(Array{x}, ToAxes(axis)));
          },
          "x"_a,
          "axis"_a = nullptr);
    m.def("softmax", [](const ArrayBodyPtr& x, int8_t axis) { return MoveArrayBody(Softmax(Array{x}, Axes{axis})); }, "x"_a, "axis"_a);
    m.def("softmax",
          [](const ArrayBodyPtr& x, const absl::optional<std::vector<int8_t>>& axis) {
              return MoveArrayBody(Softmax(Array{x}, ToAxes(axis)));
          },
          "x"_a,
          "axis"_a = nullptr);
    m.def("cumsum",
          [](const ArrayBodyPtr& a, const absl::optional<int8_t>& axis) { return MoveArrayBody(Cumsum(Array{a}, axis)); },
          "a"_a,
          "axis"_a = nullptr);
}

void InitChainerxRounding(pybind11::module& m) {
    m.def("ceil", [](const ArrayBodyPtr& x) { return MoveArrayBody(Ceil(Array{x})); }, "x"_a);
    m.def("floor", [](const ArrayBodyPtr& x) { return MoveArrayBody(Floor(Array{x})); }, "x"_a);
}

void InitChainerxTrigonometric(pybind11::module& m) {
    m.def("sin", [](const ArrayBodyPtr& x) { return MoveArrayBody(Sin(Array{x})); }, "x"_a);
    m.def("cos", [](const ArrayBodyPtr& x) { return MoveArrayBody(Cos(Array{x})); }, "x"_a);
    m.def("tan", [](const ArrayBodyPtr& x) { return MoveArrayBody(Tan(Array{x})); }, "x"_a);
    m.def("arcsin", [](const ArrayBodyPtr& x) { return MoveArrayBody(Arcsin(Array{x})); }, "x"_a);
    m.def("arccos", [](const ArrayBodyPtr& x) { return MoveArrayBody(Arccos(Array{x})); }, "x"_a);
    m.def("arctan", [](const ArrayBodyPtr& x) { return MoveArrayBody(Arctan(Array{x})); }, "x"_a);
    m.def("arctan2",
          [](const ArrayBodyPtr& x1, const ArrayBodyPtr& x2) { return MoveArrayBody(Arctan2(Array{x1}, Array{x2})); },
          "x1"_a,
          "x2"_a);
    m.def("left_shift",
          [](const ArrayBodyPtr& x1, const ArrayBodyPtr& x2) { return MoveArrayBody(LeftShift(Array{x1}, Array{x2})); },
          "x1"_a,
          "x2"_a);
    m.def("left_shift", [](const ArrayBodyPtr& x1, Scalar x2) { return MoveArrayBody(LeftShift(Array{x1}, x2)); }, "x1"_a, "x2"_a);
    m.def("left_shift", [](Scalar x1, const ArrayBodyPtr& x2) { return MoveArrayBody(LeftShift(x1, Array{x2})); }, "x1"_a, "x2"_a);
    m.def("right_shift",
          [](const ArrayBodyPtr& x1, const ArrayBodyPtr& x2) { return MoveArrayBody(RightShift(Array{x1}, Array{x2})); },
          "x1"_a,
          "x2"_a);
    m.def("right_shift", [](const ArrayBodyPtr& x1, Scalar x2) { return MoveArrayBody(RightShift(Array{x1}, x2)); }, "x1"_a, "x2"_a);
    m.def("right_shift", [](Scalar x1, const ArrayBodyPtr& x2) { return MoveArrayBody(RightShift(x1, Array{x2})); }, "x1"_a, "x2"_a);
}

void InitChainerxSorting(pybind11::module& m) {
    // sorting routines
    m.def("argmax",
          [](const ArrayBodyPtr& a, const absl::optional<int8_t>& axis) { return MoveArrayBody(ArgMax(Array{a}, ToAxes(axis))); },
          "a"_a,
          "axis"_a = nullptr);
    m.def("argmin",
          [](const ArrayBodyPtr& a, const absl::optional<int8_t>& axis) { return MoveArrayBody(ArgMin(Array{a}, ToAxes(axis))); },
          "a"_a,
          "axis"_a = nullptr);
}

void InitChainerxStatistics(pybind11::module& m) {
    // statistics routines
    m.def("amax",
          [](const ArrayBodyPtr& a, int8_t axis, bool keepdims) { return MoveArrayBody(AMax(Array{a}, Axes{axis}, keepdims)); },
          "a"_a,
          "axis"_a,
          "keepdims"_a = false);
    m.def("amax",
          [](const ArrayBodyPtr& a, const absl::optional<std::vector<int8_t>>& axis, bool keepdims) {
              return MoveArrayBody(AMax(Array{a}, ToAxes(axis), keepdims));
          },
          "a"_a,
          "axis"_a = nullptr,
          "keepdims"_a = false);
    m.attr("max") = m.attr("amax");
    m.def("amin",
          [](const ArrayBodyPtr& a, int8_t axis, bool keepdims) { return MoveArrayBody(AMin(Array{a}, Axes{axis}, keepdims)); },
          "a"_a,
          "axis"_a,
          "keepdims"_a = false);
    m.def("amin",
          [](const ArrayBodyPtr& a, const absl::optional<std::vector<int8_t>>& axis, bool keepdims) {
              return MoveArrayBody(AMin(Array{a}, ToAxes(axis), keepdims));
          },
          "a"_a,
          "axis"_a = nullptr,
          "keepdims"_a = false);
    m.attr("min") = m.attr("amin");
    m.def("mean",
          [](const ArrayBodyPtr& a, int8_t axis, bool keepdims) { return MoveArrayBody(Mean(Array{a}, Axes{axis}, keepdims)); },
          "a"_a,
          "axis"_a,
          "keepdims"_a = false);
    m.def("mean",
          [](const ArrayBodyPtr& a, const absl::optional<std::vector<int8_t>>& axis, bool keepdims) {
              return MoveArrayBody(Mean(Array{a}, ToAxes(axis), keepdims));
          },
          "a"_a,
          "axis"_a = nullptr,
          "keepdims"_a = false);
    m.def("var",
          [](const ArrayBodyPtr& a, int8_t axis, bool keepdims) { return MoveArrayBody(Var(Array{a}, Axes{axis}, keepdims)); },
          "a"_a,
          "axis"_a,
          "keepdims"_a = false);
    m.def("var",
          [](const ArrayBodyPtr& a, const absl::optional<std::vector<int8_t>>& axis, bool keepdims) {
              return MoveArrayBody(Var(Array{a}, ToAxes(axis), keepdims));
          },
          "a"_a,
          "axis"_a = nullptr,
          "keepdims"_a = false);
}

void InitChainerxConnection(pybind11::module& m) {
    // connection routines
    m.def("conv",
          [](const ArrayBodyPtr& x,
             const ArrayBodyPtr& w,
             const absl::optional<ArrayBodyPtr>& b,
             py::handle stride,
             py::handle pad,
             bool cover_all) {
              // Create an Array from x to compute the image dimensions and the expected number of stride and padding elements.
              Array x_array{x};
              int8_t ndim = x_array.ndim() - 2;
              return MoveArrayBody(
                      Conv(x_array,
                           Array{w},
                           b.has_value() ? absl::optional<Array>{Array{*b}} : absl::nullopt,
                           ToStackVector<int64_t>(stride, ndim),
                           ToStackVector<int64_t>(pad, ndim),
                           cover_all));
          },
          "x"_a,
          "w"_a,
          "b"_a = nullptr,
          "stride"_a = 1,
          "pad"_a = 0,
          "cover_all"_a = false);
    m.def("conv_transpose",
          [](const ArrayBodyPtr& x,
             const ArrayBodyPtr& w,
             const absl::optional<ArrayBodyPtr>& b,
             py::handle stride,
             py::handle pad,
             const absl::optional<py::tuple>& outsize) {
              // Create an Array from x to compute the image dimensions and the expected number of stride and padding elements.
              Array x_array{x};
              int8_t ndim = x_array.ndim() - 2;
              return MoveArrayBody(ConvTranspose(
                      x_array,
                      Array{w},
                      b.has_value() ? absl::optional<Array>{Array{*b}} : absl::nullopt,
                      ToStackVector<int64_t>(stride, ndim),
                      ToStackVector<int64_t>(pad, ndim),
                      outsize.has_value() ? absl::optional<Dims>{ToStackVector<int64_t>(*outsize, ndim)} : absl::nullopt));
          },
          "x"_a,
          "w"_a,
          "b"_a = nullptr,
          "stride"_a = 1,
          "pad"_a = 0,
          "outsize"_a = nullptr);
    m.def("linear",
          [](const ArrayBodyPtr& x, const ArrayBodyPtr& w, const absl::optional<ArrayBodyPtr>& b, int8_t n_batch_axes) {
              return MoveArrayBody(
                      Linear(Array{x}, Array{w}, b.has_value() ? absl::optional<Array>{Array{*b}} : absl::nullopt, n_batch_axes));
          },
          "x"_a,
          "w"_a,
          "b"_a = nullptr,
          "n_batch_axes"_a = 1);
}

void InitChainerxNormalization(pybind11::module& m) {
    // normalization routines
    m.def("batch_norm",
          [](const ArrayBodyPtr& x,
             const ArrayBodyPtr& gamma,
             const ArrayBodyPtr& beta,
             const ArrayBodyPtr& running_mean,
             const ArrayBodyPtr& running_var,
             Scalar eps,
             Scalar decay,
             const absl::optional<std::vector<int8_t>>& axis) {
              return MoveArrayBody(
                      BatchNorm(Array{x}, Array{gamma}, Array{beta}, Array{running_mean}, Array{running_var}, eps, decay, ToAxes(axis)));
          },
          "x"_a,
          "gamma"_a,
          "beta"_a,
          "running_mean"_a,
          "running_var"_a,
          "eps"_a = 2e-5,
          "decay"_a = 0.9,
          "axis"_a = nullptr);
    m.def("fixed_batch_norm",
          [](const ArrayBodyPtr& x,
             const ArrayBodyPtr& gamma,
             const ArrayBodyPtr& beta,
             const ArrayBodyPtr& mean,
             const ArrayBodyPtr& var,
             Scalar eps,
             const absl::optional<std::vector<int8_t>>& axis) {
              return MoveArrayBody(FixedBatchNorm(Array{x}, Array{gamma}, Array{beta}, Array{mean}, Array{var}, eps, ToAxes(axis)));
          },
          "x"_a,
          "gamma"_a,
          "beta"_a,
          "mean"_a,
          "var"_a,
          "eps"_a = 2e-5,
          "axis"_a = nullptr);
}

void InitChainerxPooling(pybind11::module& m) {
    // pooling routines
    // TODO(sonots): Support return_indicies option of chainer.functions.max_pooling_nd.
    m.def("max_pool",
          [](const ArrayBodyPtr& x, py::handle ksize, py::handle stride, py::handle pad, bool cover_all) {
              Array x_array{x};
              int8_t ndim = x_array.ndim() - 2;
              return MoveArrayBody(
                      MaxPool(x_array,
                              ToStackVector<int64_t>(ksize, ndim),
                              stride.is_none() ? ToStackVector<int64_t>(ksize, ndim) : ToStackVector<int64_t>(stride, ndim),
                              ToStackVector<int64_t>(pad, ndim),
                              cover_all));
          },
          "x"_a,
          "ksize"_a,
          "stride"_a = py::none(),
          "pad"_a = 0,
          "cover_all"_a = false);
    m.def("average_pool",
          [](const ArrayBodyPtr& x, py::handle ksize, py::handle stride, py::handle pad, const std::string& pad_mode) {
              Array x_array{x};
              int8_t ndim = x_array.ndim() - 2;

              AveragePoolPadMode mode{};
              if (pad_mode == "zero") {
                  mode = AveragePoolPadMode::kZero;
              } else if (pad_mode == "ignore") {
                  mode = AveragePoolPadMode::kIgnore;
              } else {
                  throw py::value_error{"pad_mode must be either of 'zero' or 'ignore'"};
              }

              return MoveArrayBody(AveragePool(
                      x_array,
                      ToStackVector<int64_t>(ksize, ndim),
                      stride.is_none() ? ToStackVector<int64_t>(ksize, ndim) : ToStackVector<int64_t>(stride, ndim),
                      ToStackVector<int64_t>(pad, ndim),
                      mode));
          },
          "x"_a,
          "ksize"_a,
          "stride"_a = py::none(),
          "pad"_a = 0,
          "pad_mode"_a = "ignore");
}

void InitChainerxLoss(pybind11::module& m) {
    m.def("absolute_error",
          [](const ArrayBodyPtr& x1, const ArrayBodyPtr& x2) { return MoveArrayBody(AbsoluteError(Array{x1}, Array{x2})); },
          "x1"_a,
          "x2"_a);
    m.def("squared_error",
          [](const ArrayBodyPtr& x1, const ArrayBodyPtr& x2) { return MoveArrayBody(SquaredError(Array{x1}, Array{x2})); },
          "x1"_a,
          "x2"_a);
    m.def("gaussian_kl_divergence",
          [](const ArrayBodyPtr& mean, const ArrayBodyPtr& ln_var) {
              return MoveArrayBody(GaussianKLDivergence(Array{mean}, Array{ln_var}));
          },
          "mean"_a,
          "ln_var"_a);
    m.def("huber_loss",
          [](const ArrayBodyPtr& x1, const ArrayBodyPtr& x2, Scalar delta) {
              return MoveArrayBody(HuberLoss(Array{x1}, Array{x2}, delta));
          },
          "x1"_a,
          "x2"_a,
          "delta"_a);
}

}  // namespace

void InitChainerxRoutines(pybind11::module& m) {
    InitChainerxCreation(m);
    InitChainerxIndexing(m);
    InitChainerxLinalg(m);
    InitChainerxLogic(m);
    InitChainerxLoss(m);
    InitChainerxManipulation(m);
    InitChainerxActivation(m);
    InitChainerxArithmetic(m);
    InitChainerxBinary(m);
    InitChainerxExpLog(m);
    InitChainerxHyperbolic(m);
    InitChainerxMisc(m);
    InitChainerxReduction(m);
    InitChainerxRounding(m);
    InitChainerxTrigonometric(m);
    InitChainerxSorting(m);
    InitChainerxStatistics(m);
    InitChainerxConnection(m);
    InitChainerxNormalization(m);
    InitChainerxPooling(m);
}

}  // namespace python_internal
}  // namespace python
}  // namespace chainerx<|MERGE_RESOLUTION|>--- conflicted
+++ resolved
@@ -347,7 +347,9 @@
     pybind11::module mlinalg = m.def_submodule("linalg");
     mlinalg.def("_is_lapack_available", []() -> bool { return CHAINERX_ENABLE_LAPACK; });
     mlinalg.def(
-<<<<<<< HEAD
+            "solve", [](const ArrayBodyPtr& a, const ArrayBodyPtr& b) { return MoveArrayBody(Solve(Array{a}, Array{b})); }, "a"_a, "b"_a);
+    mlinalg.def("inv", [](const ArrayBodyPtr& a) { return MoveArrayBody(Inverse(Array{a})); }, "a"_a);
+    mlinalg.def(
             "eigh",
             [](const ArrayBodyPtr& a, const std::string& UPLO) {
                 std::tuple<Array, Array> wv = Eigh(Array{a}, UPLO);
@@ -357,16 +359,11 @@
             },
             "a"_a,
             "UPLO"_a = "L");
-
     mlinalg.def(
             "eigvalsh",
             [](const ArrayBodyPtr& a, const std::string& UPLO) { return MoveArrayBody(Eigvalsh(Array{a}, UPLO)); },
             "a"_a,
             "UPLO"_a = "L");
-=======
-            "solve", [](const ArrayBodyPtr& a, const ArrayBodyPtr& b) { return MoveArrayBody(Solve(Array{a}, Array{b})); }, "a"_a, "b"_a);
-    mlinalg.def("inv", [](const ArrayBodyPtr& a) { return MoveArrayBody(Inverse(Array{a})); }, "a"_a);
->>>>>>> d2aa2d5d
 }
 
 void InitChainerxLogic(pybind11::module& m) {
