--- conflicted
+++ resolved
@@ -3,12 +3,9 @@
 #include <cstddef>
 #include <cstdint>
 #include <memory>
-<<<<<<< HEAD
-=======
 #include <string>
 #include <tuple>
 #include <utility>
->>>>>>> ff5295ad
 #include <vector>
 
 #include <absl/types/optional.h>
@@ -35,11 +32,9 @@
 
 ArrayBodyPtr MakeArray(pybind11::handle object, const absl::optional<Dtype>& dtype, bool copy, Device& device);
 
-<<<<<<< HEAD
 pybind11::tuple ToTuple(const std::vector<Array>& ary);
-=======
+
 std::vector<ArrayBodyPtr> ToArrayBodyPtr(const std::vector<Array>& ary);
->>>>>>> ff5295ad
 
 // Makes an array from a NumPy array. Shape, dtype, strides will be kept.
 ArrayBodyPtr MakeArrayFromNumpyArray(pybind11::array array, Device& device);
