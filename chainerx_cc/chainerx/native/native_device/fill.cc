#include "chainerx/native/native_device.h"

#include <cstdint>

#include "chainerx/array.h"
#include "chainerx/device.h"
#include "chainerx/dtype.h"
#include "chainerx/indexable_array.h"
#include "chainerx/indexer.h"
#include "chainerx/kernels/creation.h"
#include "chainerx/kernels/misc.h"
#include "chainerx/macro.h"
#include "chainerx/native/data_type.h"
#include "chainerx/native/elementwise.h"
#include "chainerx/native/kernel_regist.h"
#include "chainerx/scalar.h"
#include "chainerx/shape.h"

namespace chainerx {
namespace native {
namespace {

class NativeArangeKernel : public ArangeKernel {
public:
    void Call(Scalar start, Scalar step, const Array& out) override {
        VisitDtype(out.dtype(), [&](auto pt) {
            using T = typename decltype(pt)::type;
            struct Impl {
                void operator()(int64_t i, T& out) { out = start + step * static_cast<T>(i); }
                T start;
                T step;
            };
            Elementwise<T>(Impl{static_cast<T>(start), static_cast<T>(step)}, out);
        });
    }
};

CHAINERX_NATIVE_REGISTER_KERNEL(ArangeKernel, NativeArangeKernel);

class NativeIdentityKernel : public IdentityKernel {
public:
    void Call(const Array& out) override {
        CHAINERX_ASSERT(out.ndim() == 2);
        CHAINERX_ASSERT(out.shape()[0] == out.shape()[1]);

        VisitDtype(out.dtype(), [&](auto pt) {
            using T = typename decltype(pt)::type;
            struct Impl {
                explicit Impl(int64_t n) : n_plus_one{n + 1} {}
                void operator()(int64_t i, T& out) { out = i % n_plus_one == 0 ? T{1} : T{0}; }
                int64_t n_plus_one;
            };
            Elementwise<T>(Impl{out.shape()[0]}, out);
        });
    }
};

CHAINERX_NATIVE_REGISTER_KERNEL(IdentityKernel, NativeIdentityKernel);

class NativeEyeKernel : public EyeKernel {
public:
    void Call(int64_t k, const Array& out) override {
        VisitDtype(out.dtype(), [k, &out](auto pt) {
            using T = typename decltype(pt)::type;
            struct Impl {
                Impl(int64_t m, int64_t k) : start{k < 0 ? -k * m : k}, stop{m * (m - k)}, step{m + 1} {}
                void operator()(int64_t i, T& out) { out = start <= i && i < stop && (i - start) % step == 0 ? T{1} : T{0}; }
                int64_t start;
                int64_t stop;
                int64_t step;
            };
            Elementwise<T>(Impl{out.shape()[1], k}, out);
        });
    }
};

CHAINERX_NATIVE_REGISTER_KERNEL(EyeKernel, NativeEyeKernel);

class NativeDiagflatKernel : public DiagflatKernel {
public:
    void Call(const Array& v, int64_t k, const Array& out) override {
        CHAINERX_ASSERT(v.ndim() == 1);
        CHAINERX_ASSERT(out.ndim() == 2);

        VisitDtype(out.dtype(), [&](auto pt) {
            using T = typename decltype(pt)::type;

            // Start indices for the 2-D array axes with applied offset k.
            int64_t row_start{0};
            int64_t col_start{0};

            if (k >= 0) {
                col_start += k;
            } else {
                row_start -= k;
            }

            IndexableArray<const T, 1> v_iarray{v};
            IndexableArray<T, 2> out_iarray{out};
            Indexer<1> v_indexer{v.shape()};
            Indexer<2> out_indexer{out.shape()};

            // Initialize all elements to 0 first instead of conditionally filling in the diagonal.
            for (auto out_it = out_indexer.It(0); out_it; ++out_it) {
                out_iarray[out_it] = native_internal::DataToStorageType(T{0});
            }

            auto out_it = out_indexer.It(0);
            for (auto v_it = v_indexer.It(0); v_it; ++v_it) {
                out_it.index()[0] = row_start + v_it.raw_index();
                out_it.index()[1] = col_start + v_it.raw_index();
                out_iarray[out_it] = v_iarray[v_it];
            }
        });
    }
};

CHAINERX_NATIVE_REGISTER_KERNEL(DiagflatKernel, NativeDiagflatKernel);

class NativeLinspaceKernel : public LinspaceKernel {
public:
    void Call(double start, double stop, const Array& out) override {
        CHAINERX_ASSERT(out.ndim() == 1);
        CHAINERX_ASSERT(out.shape()[0] > 0);

        VisitDtype(out.dtype(), [&](auto pt) {
            using T = typename decltype(pt)::type;
            struct Impl {
                void operator()(int64_t i, T& out) {
                    double value = n == 1 ? start : (start * (n - 1 - i) + stop * i) / (n - 1);
                    out = static_cast<T>(value);
                }
                int64_t n;
                double start;
                double stop;
            };

            int64_t n = out.shape()[0];
            Elementwise<T>(Impl{n, start, stop}, out);
        });
    }
};

CHAINERX_NATIVE_REGISTER_KERNEL(LinspaceKernel, NativeLinspaceKernel);

class NativeFillKernel : public FillKernel {
public:
    void Call(const Array& out, Scalar value) override {
        VisitDtype(out.dtype(), [&](auto pt) {
            using T = typename decltype(pt)::type;
            struct Impl {
                void operator()(int64_t /*i*/, T& out) { out = value; }
                T value;
            };
            Elementwise<T>(Impl{static_cast<T>(value)}, out);
        });
    }
};

CHAINERX_NATIVE_REGISTER_KERNEL(FillKernel, NativeFillKernel);

class NativeTriKernel : public TriKernel {
public:
    void Call(int64_t k, const Array& out) override {
        VisitDtype(out.dtype(), [k, &out](auto pt) {
            using T = typename decltype(pt)::type;
            struct Impl {
                void operator()(int64_t i, T& out) {
<<<<<<< HEAD
                    int64_t row = i % m;
                    int64_t col = i / m;
                    out = row <= col + k ? T{1} : T{0};
=======
                    int64_t row = i / m;
                    int64_t col = i % m;
                    out = col <= row + k ? T{1} : T{0};
>>>>>>> d2aa2d5d
                }
                int64_t m;
                int64_t k;
            };
            int64_t m = out.shape()[1];
            Elementwise<T>(Impl{m, k}, out);
        });
    }
};

CHAINERX_NATIVE_REGISTER_KERNEL(TriKernel, NativeTriKernel);

}  // namespace
}  // namespace native
}  // namespace chainerx<|MERGE_RESOLUTION|>--- conflicted
+++ resolved
@@ -166,15 +166,9 @@
             using T = typename decltype(pt)::type;
             struct Impl {
                 void operator()(int64_t i, T& out) {
-<<<<<<< HEAD
-                    int64_t row = i % m;
-                    int64_t col = i / m;
-                    out = row <= col + k ? T{1} : T{0};
-=======
                     int64_t row = i / m;
                     int64_t col = i % m;
                     out = col <= row + k ? T{1} : T{0};
->>>>>>> d2aa2d5d
                 }
                 int64_t m;
                 int64_t k;
