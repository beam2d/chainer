--- conflicted
+++ resolved
@@ -811,7 +811,16 @@
     return Concatenate(reshaped_arrays, 0);
 }
 
-<<<<<<< HEAD
+Array DStack(const std::vector<Array>& arrays) {
+    if (arrays.empty()) {
+        throw DimensionError{"Need at least one array to stack"};
+    }
+
+    std::vector<Array> reshaped_arrays(arrays.size());
+    std::transform(arrays.begin(), arrays.end(), reshaped_arrays.begin(), AtLeast3D);
+    return Concatenate(reshaped_arrays, 2);
+}
+
 Array Moveaxis(const Array& a, const Axes& source, const Axes& destination) {
     if (source.size() != destination.size()) {
         throw DimensionError{"Invalid Source or Destination Axes"};
@@ -851,16 +860,6 @@
     }
 
     return a.Transpose(order);
-=======
-Array DStack(const std::vector<Array>& arrays) {
-    if (arrays.empty()) {
-        throw DimensionError{"Need at least one array to stack"};
-    }
-
-    std::vector<Array> reshaped_arrays(arrays.size());
-    std::transform(arrays.begin(), arrays.end(), reshaped_arrays.begin(), AtLeast3D);
-    return Concatenate(reshaped_arrays, 2);
->>>>>>> 7e7beffd
 }
 
 }  // namespace chainerx