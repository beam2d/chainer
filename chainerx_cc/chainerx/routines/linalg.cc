--- conflicted
+++ resolved
@@ -192,39 +192,6 @@
     return out;
 }
 
-<<<<<<< HEAD
-Array Cholesky(const Array& a) {
-    CheckRankTwoArray(a);
-    CheckSquareMatrix(a);
-    Dtype dtype = internal::GetMathResultDtype(a.dtype());
-    Array out = Empty(a.shape(), dtype, a.device());
-
-    {
-        NoBackpropModeScope scope{};
-        a.device().backend().CallKernel<CholeskyKernel>(a, out);
-    }
-
-    // Reference:
-    // Differentiation of the Cholesky decomposition, Iain Murray https://arxiv.org/abs/1602.07527
-    {
-        BackwardBuilder bb{"cholesky", a, out};
-        if (BackwardBuilder::Target bt = bb.CreateTarget(0)) {
-            bt.Define([a_tok = bb.RetainInput(0), out_tok = bb.RetainOutput(0), a_dtype = a.dtype(), &a_device = a.device()](
-                              BackwardContext& bctx) {
-                const Array& a = bctx.GetRetainedInput(a_tok);
-                const Array& L = bctx.GetRetainedOutput(out_tok);
-                const Array& gL = *bctx.output_grad();
-
-                Array L_inv = Inverse(L);
-                Array phi = Dot(L.Transpose(), gL);
-                phi = Tril(phi, 0);
-                Array mask = Eye(phi.shape()[0], phi.shape()[1], 0, Dtype::kBool, a_device);
-                phi = Where(mask, 0.5 * Diag(phi), phi);
-
-                Array gin = Dot(Dot(L_inv.Transpose(), phi), L_inv);
-
-                bctx.input_grad() = (gin + gin.Transpose()) * 0.5;
-=======
 std::tuple<Array, Array, Array> Svd(const Array& a, bool full_matrices, bool compute_uv) {
     CheckRankTwoArray(a);
 
@@ -326,14 +293,11 @@
                 v_term = Dot(u, v_term);
 
                 bctx.input_grad() = u_term + sigma_term + v_term;
->>>>>>> 7252386e
-            });
-        }
-        bb.Finalize();
-    }
-
-<<<<<<< HEAD
-=======
+            });
+        }
+        bb.Finalize();
+    }
+
     return std::make_tuple(std::move(u), std::move(s), std::move(vt));
 }
 
@@ -358,8 +322,46 @@
     // https://mathoverflow.net/questions/25778/analytical-formula-for-numerical-derivative-of-the-matrix-pseudo-inverse
     // However, it does not hold if singular values are truncated based on rcond.
 
->>>>>>> 7252386e
     return out;
 }
 
+Array Cholesky(const Array& a) {
+    CheckRankTwoArray(a);
+    CheckSquareMatrix(a);
+    Dtype dtype = internal::GetMathResultDtype(a.dtype());
+    Array out = Empty(a.shape(), dtype, a.device());
+
+    {
+        NoBackpropModeScope scope{};
+        a.device().backend().CallKernel<CholeskyKernel>(a, out);
+    }
+
+    // Reference:
+    // Differentiation of the Cholesky decomposition, Iain Murray https://arxiv.org/abs/1602.07527
+    {
+        BackwardBuilder bb{"cholesky", a, out};
+        if (BackwardBuilder::Target bt = bb.CreateTarget(0)) {
+            bt.Define([a_tok = bb.RetainInput(0), out_tok = bb.RetainOutput(0), a_dtype = a.dtype(), &a_device = a.device()](
+                              BackwardContext& bctx) {
+                const Array& a = bctx.GetRetainedInput(a_tok);
+                const Array& L = bctx.GetRetainedOutput(out_tok);
+                const Array& gL = *bctx.output_grad();
+
+                Array L_inv = Inverse(L);
+                Array phi = Dot(L.Transpose(), gL);
+                phi = Tril(phi, 0);
+                Array mask = Eye(phi.shape()[0], phi.shape()[1], 0, Dtype::kBool, a_device);
+                phi = Where(mask, 0.5 * Diag(phi), phi);
+
+                Array gin = Dot(Dot(L_inv.Transpose(), phi), L_inv);
+
+                bctx.input_grad() = (gin + gin.Transpose()) * 0.5;
+            });
+        }
+        bb.Finalize();
+    }
+
+    return out;
+}
+
 }  // namespace chainerx