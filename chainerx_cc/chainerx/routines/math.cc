#include "chainerx/routines/math.h"

#include <cmath>
#include <cstdint>
#include <numeric>
#include <utility>
#include <vector>

#include <nonstd/optional.hpp>

#include "chainerx/array.h"
#include "chainerx/backprop_mode.h"
#include "chainerx/backward_builder.h"
#include "chainerx/backward_context.h"
#include "chainerx/dtype.h"
#include "chainerx/enum.h"
#include "chainerx/error.h"
#include "chainerx/graph.h"
#include "chainerx/kernels/math.h"
#include "chainerx/macro.h"
#include "chainerx/routines/arithmetic.h"
#include "chainerx/routines/creation.h"
#include "chainerx/routines/explog.h"
#include "chainerx/routines/logic.h"
#include "chainerx/routines/manipulation.h"
#include "chainerx/routines/misc.h"
#include "chainerx/routines/routines_util.h"
#include "chainerx/routines/statistics.h"
#include "chainerx/routines/type_util.h"
#include "chainerx/scalar.h"
#include "chainerx/shape.h"

namespace chainerx {

Array Sigmoid(const Array& x) {
    Dtype dtype = internal::GetMathResultDtype(x.dtype());
    const Array& x_cast = x.dtype() == dtype ? x : x.AsType(dtype);
    return Reciprocal(1 + Exp(-x_cast));
}

Array Relu(const Array& x) {
    Dtype dtype = internal::GetMathResultDtype(x.dtype());
    const Array& x_cast = x.dtype() == dtype ? x : x.AsType(dtype);
    return Maximum(0, x_cast);
}

<<<<<<< HEAD
void PowerImpl(const Array& x1, const Array& x2, const Array& out) {
    {
        NoBackpropModeScope scope{};
        x1.device().backend().CallKernel<PowerKernel>(x1, x2, out);
    }

    BackwardBuilder bb{"power", {x1, x2}, out};
    if (BackwardBuilder::Target bt = bb.CreateTarget(0)) {
        bt.Define([x1_tok = bb.RetainInput(0), x2_tok = bb.RetainInput(1)](BackwardContext& bctx) {
            const Array& x1 = bctx.GetRetainedInput(x1_tok);
            const Array& x2 = bctx.GetRetainedInput(x2_tok);
            const Array& gin = *bctx.output_grad() * x2 * Power(x1, x2 - Scalar{1, GetKind(x2.dtype())});
            bctx.input_grad() = x1.dtype() != gin.dtype() ? gin.AsType(x1.dtype()) : gin;
        });
    }
    if (BackwardBuilder::Target bt = bb.CreateTarget(1)) {
        bt.Define([x1_tok = bb.RetainInput(0), out_tok = bb.RetainOutput(0), x2_dtype = x2.dtype()](BackwardContext& bctx) {
            const Array& x1 = bctx.GetRetainedInput(x1_tok);
            const Array& out = bctx.GetRetainedOutput(out_tok);
            const Array& gin = *bctx.output_grad() * out * Log(x1);
            bctx.input_grad() = x2_dtype != gin.dtype() ? gin.AsType(x2_dtype) : gin;
        });
    }
    bb.Finalize();
}

void PowerASImpl(const Array& x1, Scalar x2, const Array& out) {
    {
        NoBackpropModeScope scope{};
        x1.device().backend().CallKernel<PowerASKernel>(x1, x2, out);
    }

    BackwardBuilder bb{"power_array_scalar", x1, out};
    if (BackwardBuilder::Target bt = bb.CreateTarget(0)) {
        bt.Define([x1_tok = bb.RetainInput(0), x2](BackwardContext& bctx) {
            const Array& x1 = bctx.GetRetainedInput(x1_tok);
            const Array& gin = *bctx.output_grad() * x2 * Power(x1, x2 - Scalar{1, x2.kind()});
            bctx.input_grad() = x1.dtype() != gin.dtype() ? gin.AsType(x1.dtype()) : gin;
        });
    }
    bb.Finalize();
}

void PowerSAImpl(Scalar x1, const Array& x2, const Array& out) {
    {
        NoBackpropModeScope scope{};
        x2.device().backend().CallKernel<PowerSAKernel>(x1, x2, out);
    }

    BackwardBuilder bb{"power_scalar_array", x2, out};
    if (BackwardBuilder::Target bt = bb.CreateTarget(0)) {
        bt.Define([out_tok = bb.RetainOutput(0), x1, x2_dtype = x2.dtype()](BackwardContext& bctx) {
            const Array& out = bctx.GetRetainedOutput(out_tok);
            const Array& gin = *bctx.output_grad() * out * std::log(static_cast<double>(x1));
            bctx.input_grad() = x2_dtype != gin.dtype() ? gin.AsType(x2_dtype) : gin;
        });
    }
    bb.Finalize();
}

Array Power(const Array& x1, const Array& x2) { return internal::BroadcastBinary(&PowerImpl, x1, x2, GetArithmeticResultDtype(x1, x2)); }

Array Power(const Array& x1, Scalar x2) { return internal::Binary(&PowerASImpl, x1, x2, GetArithmeticResultDtype(x1, x2)); }

Array Power(Scalar x1, const Array& x2) { return internal::Binary(&PowerSAImpl, x1, x2, GetArithmeticResultDtype(x1, x2)); }

=======
Array Ceil(const Array& x) {
    Dtype dtype = internal::GetMathResultDtype(x.dtype());
    Array out = Empty(x.shape(), dtype, x.device());
    {
        NoBackpropModeScope scope{};
        x.device().backend().CallKernel<CeilKernel>(x, out);
    }
    return out;
}

Array Floor(const Array& x) {
    Dtype dtype = internal::GetMathResultDtype(x.dtype());
    Array out = Empty(x.shape(), dtype, x.device());
    {
        NoBackpropModeScope scope{};
        x.device().backend().CallKernel<FloorKernel>(x, out);
    }
    return out;
}

>>>>>>> 322bba08
Array IsNan(const Array& x) {
    Array out = Empty(x.shape(), Dtype::kBool, x.device());
    {
        NoBackpropModeScope scope{};
        x.device().backend().CallKernel<IsNanKernel>(x, out);
    }
    return out;
}

Array IsInf(const Array& x) {
    Array out = Empty(x.shape(), Dtype::kBool, x.device());
    {
        NoBackpropModeScope scope{};
        x.device().backend().CallKernel<IsInfKernel>(x, out);
    }
    return out;
}

Array IsFinite(const Array& x) {
    Array out = Empty(x.shape(), Dtype::kBool, x.device());
    {
        NoBackpropModeScope scope{};
        x.device().backend().CallKernel<IsFiniteKernel>(x, out);
    }
    return out;
}

}  // namespace chainerx<|MERGE_RESOLUTION|>--- conflicted
+++ resolved
@@ -44,74 +44,6 @@
     return Maximum(0, x_cast);
 }
 
-<<<<<<< HEAD
-void PowerImpl(const Array& x1, const Array& x2, const Array& out) {
-    {
-        NoBackpropModeScope scope{};
-        x1.device().backend().CallKernel<PowerKernel>(x1, x2, out);
-    }
-
-    BackwardBuilder bb{"power", {x1, x2}, out};
-    if (BackwardBuilder::Target bt = bb.CreateTarget(0)) {
-        bt.Define([x1_tok = bb.RetainInput(0), x2_tok = bb.RetainInput(1)](BackwardContext& bctx) {
-            const Array& x1 = bctx.GetRetainedInput(x1_tok);
-            const Array& x2 = bctx.GetRetainedInput(x2_tok);
-            const Array& gin = *bctx.output_grad() * x2 * Power(x1, x2 - Scalar{1, GetKind(x2.dtype())});
-            bctx.input_grad() = x1.dtype() != gin.dtype() ? gin.AsType(x1.dtype()) : gin;
-        });
-    }
-    if (BackwardBuilder::Target bt = bb.CreateTarget(1)) {
-        bt.Define([x1_tok = bb.RetainInput(0), out_tok = bb.RetainOutput(0), x2_dtype = x2.dtype()](BackwardContext& bctx) {
-            const Array& x1 = bctx.GetRetainedInput(x1_tok);
-            const Array& out = bctx.GetRetainedOutput(out_tok);
-            const Array& gin = *bctx.output_grad() * out * Log(x1);
-            bctx.input_grad() = x2_dtype != gin.dtype() ? gin.AsType(x2_dtype) : gin;
-        });
-    }
-    bb.Finalize();
-}
-
-void PowerASImpl(const Array& x1, Scalar x2, const Array& out) {
-    {
-        NoBackpropModeScope scope{};
-        x1.device().backend().CallKernel<PowerASKernel>(x1, x2, out);
-    }
-
-    BackwardBuilder bb{"power_array_scalar", x1, out};
-    if (BackwardBuilder::Target bt = bb.CreateTarget(0)) {
-        bt.Define([x1_tok = bb.RetainInput(0), x2](BackwardContext& bctx) {
-            const Array& x1 = bctx.GetRetainedInput(x1_tok);
-            const Array& gin = *bctx.output_grad() * x2 * Power(x1, x2 - Scalar{1, x2.kind()});
-            bctx.input_grad() = x1.dtype() != gin.dtype() ? gin.AsType(x1.dtype()) : gin;
-        });
-    }
-    bb.Finalize();
-}
-
-void PowerSAImpl(Scalar x1, const Array& x2, const Array& out) {
-    {
-        NoBackpropModeScope scope{};
-        x2.device().backend().CallKernel<PowerSAKernel>(x1, x2, out);
-    }
-
-    BackwardBuilder bb{"power_scalar_array", x2, out};
-    if (BackwardBuilder::Target bt = bb.CreateTarget(0)) {
-        bt.Define([out_tok = bb.RetainOutput(0), x1, x2_dtype = x2.dtype()](BackwardContext& bctx) {
-            const Array& out = bctx.GetRetainedOutput(out_tok);
-            const Array& gin = *bctx.output_grad() * out * std::log(static_cast<double>(x1));
-            bctx.input_grad() = x2_dtype != gin.dtype() ? gin.AsType(x2_dtype) : gin;
-        });
-    }
-    bb.Finalize();
-}
-
-Array Power(const Array& x1, const Array& x2) { return internal::BroadcastBinary(&PowerImpl, x1, x2, GetArithmeticResultDtype(x1, x2)); }
-
-Array Power(const Array& x1, Scalar x2) { return internal::Binary(&PowerASImpl, x1, x2, GetArithmeticResultDtype(x1, x2)); }
-
-Array Power(Scalar x1, const Array& x2) { return internal::Binary(&PowerSAImpl, x1, x2, GetArithmeticResultDtype(x1, x2)); }
-
-=======
 Array Ceil(const Array& x) {
     Dtype dtype = internal::GetMathResultDtype(x.dtype());
     Array out = Empty(x.shape(), dtype, x.device());
@@ -132,7 +64,6 @@
     return out;
 }
 
->>>>>>> 322bba08
 Array IsNan(const Array& x) {
     Array out = Empty(x.shape(), Dtype::kBool, x.device());
     {
