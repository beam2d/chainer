#pragma once

#include <cstdint>
#include <vector>

#include <nonstd/optional.hpp>

#include "chainerx/array.h"
#include "chainerx/axes.h"
#include "chainerx/shape.h"

namespace chainerx {

// Retrieves a scalar from a single-element array.
//
// If the array is not single-element, DimensionError is thrown.
Scalar AsScalar(const Array& a);

// Returns a view where the specified axis is moved to start.
Array RollAxis(const Array& a, int8_t axis, int8_t start = 0);

// Returns a transposed view of the array.
Array Transpose(const Array& a, const OptionalAxes& axes = nonstd::nullopt);

// Returns a reshaped array.
Array Reshape(const Array& a, const Shape& newshape);

// Returns a squeezed array with unit-length axes removed.
//
// If no axes are specified, all axes of unit-lengths are removed.
// If no axes can be removed, an array with aliased data is returned.
Array Squeeze(const Array& a, const OptionalAxes& axis = nonstd::nullopt);

// Broadcasts the array to the specified shape.
// Returned array is always a view to this array.
Array BroadcastTo(const Array& array, const Shape& shape);

// Returns a concatenated array.
Array Concatenate(const std::vector<Array>& arrays);
Array Concatenate(const std::vector<Array>& arrays, nonstd::optional<int8_t> axis);

// Returns a joined array along a new axis.
Array Stack(const std::vector<Array>& arrays, int8_t axis = 0);

// Returns a set of arrays resulting from splitting the given array into sections along the specified axis.
// If the dimension is not equally divisible, DimensionError is throws.
std::vector<Array> Split(const Array& ary, int64_t sections, int8_t axis = 0);

// Returns a set of arrays resulting from splitting the given array at the indices along the specified axis.
std::vector<Array> Split(const Array& ary, std::vector<int64_t> indices, int8_t axis = 0);

Array Swapaxes(const Array& a, int8_t axis1, int8_t axis2);

Array ExpandDims(const Array& a, int8_t axis);

Array Flip(const Array& m, const OptionalAxes& axes = nonstd::nullopt);

Array Fliplr(const Array& m);

Array Flipud(const Array& m);

Array AtLeast2D(const Array& x);

Array AtLeast3D(const Array& x);

// Returns a joined array along horizontal axis.
Array HStack(const std::vector<Array>& arrays);

// Returns a joined array along vertical axis.
Array VStack(const std::vector<Array>& arrays);

<<<<<<< HEAD
Array Moveaxis(const Array& a, const Axes& source, const Axes& destination);
=======
Array DStack(const std::vector<Array>& arrays);
>>>>>>> 7e7beffd

}  // namespace chainerx<|MERGE_RESOLUTION|>--- conflicted
+++ resolved
@@ -69,10 +69,8 @@
 // Returns a joined array along vertical axis.
 Array VStack(const std::vector<Array>& arrays);
 
-<<<<<<< HEAD
+Array DStack(const std::vector<Array>& arrays);
+
 Array Moveaxis(const Array& a, const Axes& source, const Axes& destination);
-=======
-Array DStack(const std::vector<Array>& arrays);
->>>>>>> 7e7beffd
 
 }  // namespace chainerx