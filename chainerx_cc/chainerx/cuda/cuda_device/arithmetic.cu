--- conflicted
+++ resolved
@@ -231,85 +231,6 @@
 
 CHAINERX_CUDA_REGISTER_KERNEL(DivideSAKernel, CudaDivideSAKernel);
 
-<<<<<<< HEAD
-CHAINERX_CUDA_REGISTER_ELTWISE_DTYPE_BINARY_KERNEL(BitwiseAndKernel, { out = x1 & x2; }, VisitIntegralDtype);
-
-template <typename T>
-struct BitwiseAndASImpl {
-    using CudaType = cuda_internal::DataType<T>;
-    __device__ void operator()(int64_t /*i*/, CudaType x1, CudaType& out) { out = x1 & x2; }
-    CudaType x2;
-};
-
-class CudaBitwiseAndASKernel : public BitwiseAndASKernel {
-public:
-    void Call(const Array& x1, Scalar x2, const Array& out) override {
-        Device& device = x1.device();
-        device.CheckDevicesCompatible(x1, out);
-        const Array& x1_cast = x1.dtype() == out.dtype() ? x1 : x1.AsType(out.dtype());
-        CudaSetDeviceScope scope{device.index()};
-        VisitIntegralDtype(out.dtype(), [&](auto pt) {
-            using T = typename decltype(pt)::type;
-            using CudaType = cuda_internal::DataType<T>;
-            Elementwise<const T, T>(BitwiseAndASImpl<T>{static_cast<CudaType>(x2)}, x1_cast, out);
-        });
-    }
-};
-
-CHAINERX_CUDA_REGISTER_KERNEL(BitwiseAndASKernel, CudaBitwiseAndASKernel);
-
-CHAINERX_CUDA_REGISTER_ELTWISE_DTYPE_BINARY_KERNEL(BitwiseOrKernel, { out = x1 | x2; }, VisitIntegralDtype);
-
-template <typename T>
-struct BitwiseOrASImpl {
-    using CudaType = cuda_internal::DataType<T>;
-    __device__ void operator()(int64_t /*i*/, CudaType x1, CudaType& out) { out = x1 | x2; }
-    CudaType x2;
-};
-
-class CudaBitwiseOrASKernel : public BitwiseOrASKernel {
-public:
-    void Call(const Array& x1, Scalar x2, const Array& out) override {
-        Device& device = x1.device();
-        device.CheckDevicesCompatible(x1, out);
-        const Array& x1_cast = x1.dtype() == out.dtype() ? x1 : x1.AsType(out.dtype());
-        CudaSetDeviceScope scope{device.index()};
-        VisitIntegralDtype(out.dtype(), [&](auto pt) {
-            using T = typename decltype(pt)::type;
-            using CudaType = cuda_internal::DataType<T>;
-            Elementwise<const T, T>(BitwiseOrASImpl<T>{static_cast<CudaType>(x2)}, x1_cast, out);
-        });
-    }
-};
-
-CHAINERX_CUDA_REGISTER_KERNEL(BitwiseOrASKernel, CudaBitwiseOrASKernel);
-
-CHAINERX_CUDA_REGISTER_ELTWISE_DTYPE_BINARY_KERNEL(BitwiseXorKernel, { out = x1 ^ x2; }, VisitIntegralDtype);
-
-template <typename T>
-struct BitwiseXorASImpl {
-    using CudaType = cuda_internal::DataType<T>;
-    __device__ void operator()(int64_t /*i*/, CudaType x1, CudaType& out) { out = x1 ^ x2; }
-    CudaType x2;
-};
-
-class CudaBitwiseXorASKernel : public BitwiseXorASKernel {
-public:
-    void Call(const Array& x1, Scalar x2, const Array& out) override {
-        Device& device = x1.device();
-        device.CheckDevicesCompatible(x1, out);
-        const Array& x1_cast = x1.dtype() == out.dtype() ? x1 : x1.AsType(out.dtype());
-        CudaSetDeviceScope scope{device.index()};
-        VisitIntegralDtype(out.dtype(), [&](auto pt) {
-            using T = typename decltype(pt)::type;
-            using CudaType = cuda_internal::DataType<T>;
-            Elementwise<const T, T>(BitwiseXorASImpl<T>{static_cast<CudaType>(x2)}, x1_cast, out);
-        });
-    }
-};
-
-CHAINERX_CUDA_REGISTER_KERNEL(BitwiseXorASKernel, CudaBitwiseXorASKernel);
-
 CHAINERX_CUDA_REGISTER_ELTWISE_DTYPE_BINARY_KERNEL(PowerKernel, { out = cuda::Power(x1, x2); }, VisitNumericDtype);
 
 template <typename T>
@@ -360,8 +281,6 @@
 
 CHAINERX_CUDA_REGISTER_KERNEL(PowerSAKernel, CudaPowerSAKernel);
 
-=======
->>>>>>> 17e4c13d
 }  // namespace
 }  // namespace cuda
 }  // namespace chainerx