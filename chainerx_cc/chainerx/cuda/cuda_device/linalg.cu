#include "chainerx/cuda/cuda_device.h"

#include <cstdint>
#include <mutex>
#include <type_traits>

#include <cublas_v2.h>
#include <cuda_runtime.h>
#include <cusolverDn.h>
#include <cuda_fp16.hpp>

#include "chainerx/array.h"
#include "chainerx/axes.h"
#include "chainerx/backend.h"
#include "chainerx/backend_util.h"
#include "chainerx/cuda/cublas.h"
#include "chainerx/cuda/cuda_runtime.h"
#include "chainerx/cuda/cuda_set_device_scope.h"
#include "chainerx/cuda/cusolver.h"
#include "chainerx/cuda/data_type.cuh"
#include "chainerx/cuda/float16.cuh"
#include "chainerx/cuda/kernel_regist.h"
#include "chainerx/device.h"
#include "chainerx/dtype.h"
#include "chainerx/error.h"
#include "chainerx/float16.h"
#include "chainerx/kernels/creation.h"
#include "chainerx/kernels/linalg.h"
#include "chainerx/kernels/misc.h"
#include "chainerx/macro.h"
#include "chainerx/native/native_device.h"
#include "chainerx/routines/arithmetic.h"
#include "chainerx/routines/creation.h"
#include "chainerx/routines/indexing.h"
#include "chainerx/routines/linalg.h"

namespace chainerx {
namespace cuda {
namespace {

template <typename T>
cusolverStatus_t GetrfBuffersize(cusolverDnHandle_t /*handle*/, int /*m*/, int /*n*/, T* /*a*/, int /*lda*/, int* /*lwork*/) {
    throw DtypeError{"Only Arrays of float or double type are supported by getrf (LU)"};
}

template <typename T>
cusolverStatus_t Getrf(
        cusolverDnHandle_t /*handle*/, int /*m*/, int /*n*/, T* /*a*/, int /*lda*/, T* /*workspace*/, int* /*devipiv*/, int* /*devinfo*/) {
    throw DtypeError{"Only Arrays of float or double type are supported by getrf (LU)"};
}

template <typename T>
cusolverStatus_t Getrs(
        cusolverDnHandle_t /*handle*/,
        cublasOperation_t /*trans*/,
        int /*n*/,
        int /*nrhs*/,
        T* /*a*/,
        int /*lda*/,
        int* /*devipiv*/,
        T* /*b*/,
        int /*ldb*/,
        int* /*devinfo*/) {
    throw DtypeError{"Only Arrays of float or double type are supported by getrs (Solve)"};
}

template <typename T>
cusolverStatus_t GesvdBuffersize(cusolverDnHandle_t /*handle*/, int /*m*/, int /*n*/, int* /*lwork*/) {
    throw DtypeError{"Only Arrays of float or double type are supported by gesvd (SVD)"};
}

template <typename T>
cusolverStatus_t Gesvd(
        cusolverDnHandle_t /*handle*/,
        signed char /*jobu*/,
        signed char /*jobvt*/,
        int /*m*/,
        int /*n*/,
        T* /*a*/,
        int /*lda*/,
        T* /*s*/,
        T* /*u*/,
        int /*ldu*/,
        T* /*vt*/,
        int /*ldvt*/,
        T* /*work*/,
        int /*lwork*/,
        T* /*rwork*/,
        int* /*devinfo*/) {
    throw DtypeError{"Only Arrays of float or double type are supported by gesvd (SVD)"};
}

template <typename T>
cusolverStatus_t GeqrfBufferSize(cusolverDnHandle_t /*handle*/, int /*m*/, int /*n*/, T* /*a*/, int /*lda*/, int* /*lwork*/) {
    throw DtypeError{"Only Arrays of float or double type are supported by geqrf (QR)"};
}

template <typename T>
cusolverStatus_t Geqrf(
        cusolverDnHandle_t /*handle*/,
        int /*m*/,
        int /*n*/,
        T* /*a*/,
        int /*lda*/,
        T* /*tau*/,
        T* /*workspace*/,
        int /*lwork*/,
        int* /*devinfo*/) {
    throw DtypeError{"Only Arrays of float or double type are supported by geqrf (QR)"};
}

template <typename T>
cusolverStatus_t OrgqrBufferSize(
        cusolverDnHandle_t /*handle*/, int /*m*/, int /*n*/, int /*k*/, T* /*a*/, int /*lda*/, T* /*tau*/, int* /*lwork*/) {
    throw DtypeError{"Only Arrays of float or double type are supported by orgqr (QR)"};
}

template <typename T>
cusolverStatus_t Orgqr(
        cusolverDnHandle_t /*handle*/,
        int /*m*/,
        int /*n*/,
        int /*k*/,
        T* /*a*/,
        int /*lda*/,
        T* /*tau*/,
        T* /*work*/,
        int /*lwork*/,
        int* /*devinfo*/) {
    throw DtypeError{"Only Arrays of float or double type are supported by orgqr (QR)"};
}

template <typename T>
<<<<<<< HEAD
cusolverStatus_t SyevdBuffersize(
        cusolverDnHandle_t /*handle*/,
        cusolverEigMode_t /*jobz*/,
        cublasFillMode_t /*uplo*/,
        int /*n*/,
        T* /*a*/,
        int /*lda*/,
        T* /*w*/,
        int* /*lwork*/) {
    throw DtypeError{"Only Arrays of float or double type are supported by syevd (Eigen)"};
}

template <typename T>
cusolverStatus_t Syevd(
        cusolverDnHandle_t /*handle*/,
        cusolverEigMode_t /*jobz*/,
=======
cusolverStatus_t PotrfBuffersize(
        cusolverDnHandle_t /*handle*/, cublasFillMode_t /*uplo*/, int /*n*/, T* /*a*/, int /*lda*/, int* /*lwork*/) {
    throw DtypeError{"Only Arrays of float or double type are supported by potrf (Cholesky)"};
}

template <typename T>
cusolverStatus_t Potrf(
        cusolverDnHandle_t /*handle*/,
>>>>>>> ae76b7fd
        cublasFillMode_t /*uplo*/,
        int /*n*/,
        T* /*a*/,
        int /*lda*/,
<<<<<<< HEAD
        T* /*w*/,
        T* /*work*/,
        int /*lwork*/,
        int* /*devinfo*/) {
    throw DtypeError{"Only Arrays of float or double type are supported by syevd (Eigen)"};
=======
        T* /*workspace*/,
        int /*lwork*/,
        int* /*devinfo*/) {
    throw DtypeError{"Only Arrays of float or double type are supported by potrf (Cholesky)"};
>>>>>>> ae76b7fd
}

template <>
cusolverStatus_t GetrfBuffersize<double>(cusolverDnHandle_t handle, int m, int n, double* a, int lda, int* lwork) {
    return cusolverDnDgetrf_bufferSize(handle, m, n, a, lda, lwork);
}

template <>
cusolverStatus_t GetrfBuffersize<float>(cusolverDnHandle_t handle, int m, int n, float* a, int lda, int* lwork) {
    return cusolverDnSgetrf_bufferSize(handle, m, n, a, lda, lwork);
}

template <>
cusolverStatus_t Getrf<double>(cusolverDnHandle_t handle, int m, int n, double* a, int lda, double* workspace, int* devipiv, int* devinfo) {
    return cusolverDnDgetrf(handle, m, n, a, lda, workspace, devipiv, devinfo);
}

template <>
cusolverStatus_t Getrf<float>(cusolverDnHandle_t handle, int m, int n, float* a, int lda, float* workspace, int* devipiv, int* devinfo) {
    return cusolverDnSgetrf(handle, m, n, a, lda, workspace, devipiv, devinfo);
}

template <>
cusolverStatus_t Getrs<double>(
        cusolverDnHandle_t handle,
        cublasOperation_t trans,
        int n,
        int nrhs,
        double* a,
        int lda,
        int* devipiv,
        double* b,
        int ldb,
        int* devinfo) {
    return cusolverDnDgetrs(handle, trans, n, nrhs, a, lda, devipiv, b, ldb, devinfo);
}

template <>
cusolverStatus_t Getrs<float>(
        cusolverDnHandle_t handle,
        cublasOperation_t trans,
        int n,
        int nrhs,
        float* a,
        int lda,
        int* devipiv,
        float* b,
        int ldb,
        int* devinfo) {
    return cusolverDnSgetrs(handle, trans, n, nrhs, a, lda, devipiv, b, ldb, devinfo);
}

template <>
cusolverStatus_t GesvdBuffersize<double>(cusolverDnHandle_t handle, int m, int n, int* lwork) {
    return cusolverDnDgesvd_bufferSize(handle, m, n, lwork);
}

template <>
cusolverStatus_t GesvdBuffersize<float>(cusolverDnHandle_t handle, int m, int n, int* lwork) {
    return cusolverDnSgesvd_bufferSize(handle, m, n, lwork);
}

template <>
cusolverStatus_t Gesvd<double>(
        cusolverDnHandle_t handle,
        signed char jobu,
        signed char jobvt,
        int m,
        int n,
        double* a,
        int lda,
        double* s,
        double* u,
        int ldu,
        double* vt,
        int ldvt,
        double* work,
        int lwork,
        double* rwork,
        int* devinfo) {
    return cusolverDnDgesvd(handle, jobu, jobvt, m, n, a, lda, s, u, ldu, vt, ldvt, work, lwork, rwork, devinfo);
}

template <>
cusolverStatus_t Gesvd<float>(
        cusolverDnHandle_t handle,
        signed char jobu,
        signed char jobvt,
        int m,
        int n,
        float* a,
        int lda,
        float* s,
        float* u,
        int ldu,
        float* vt,
        int ldvt,
        float* work,
        int lwork,
        float* rwork,
        int* devinfo) {
    return cusolverDnSgesvd(handle, jobu, jobvt, m, n, a, lda, s, u, ldu, vt, ldvt, work, lwork, rwork, devinfo);
}

template <>
cusolverStatus_t GeqrfBufferSize<double>(cusolverDnHandle_t handle, int m, int n, double* a, int lda, int* lwork) {
    return cusolverDnDgeqrf_bufferSize(handle, m, n, a, lda, lwork);
}

template <>
cusolverStatus_t GeqrfBufferSize<float>(cusolverDnHandle_t handle, int m, int n, float* a, int lda, int* lwork) {
    return cusolverDnSgeqrf_bufferSize(handle, m, n, a, lda, lwork);
}

template <>
cusolverStatus_t Geqrf<double>(
        cusolverDnHandle_t handle, int m, int n, double* a, int lda, double* tau, double* workspace, int lwork, int* devinfo) {
    return cusolverDnDgeqrf(handle, m, n, a, lda, tau, workspace, lwork, devinfo);
}

template <>
cusolverStatus_t Geqrf<float>(
        cusolverDnHandle_t handle, int m, int n, float* a, int lda, float* tau, float* workspace, int lwork, int* devinfo) {
    return cusolverDnSgeqrf(handle, m, n, a, lda, tau, workspace, lwork, devinfo);
}

template <>
cusolverStatus_t OrgqrBufferSize<double>(cusolverDnHandle_t handle, int m, int n, int k, double* a, int lda, double* tau, int* lwork) {
    return cusolverDnDorgqr_bufferSize(handle, m, n, k, a, lda, tau, lwork);
}

template <>
cusolverStatus_t OrgqrBufferSize<float>(cusolverDnHandle_t handle, int m, int n, int k, float* a, int lda, float* tau, int* lwork) {
    return cusolverDnSorgqr_bufferSize(handle, m, n, k, a, lda, tau, lwork);
}

template <>
cusolverStatus_t Orgqr<double>(
        cusolverDnHandle_t handle, int m, int n, int k, double* a, int lda, double* tau, double* work, int lwork, int* devinfo) {
    return cusolverDnDorgqr(handle, m, n, k, a, lda, tau, work, lwork, devinfo);
}

template <>
cusolverStatus_t Orgqr<float>(
        cusolverDnHandle_t handle, int m, int n, int k, float* a, int lda, float* tau, float* work, int lwork, int* devinfo) {
    return cusolverDnSorgqr(handle, m, n, k, a, lda, tau, work, lwork, devinfo);
}

template <>
<<<<<<< HEAD
cusolverStatus_t SyevdBuffersize<double>(
        cusolverDnHandle_t handle, cusolverEigMode_t jobz, cublasFillMode_t uplo, int n, double* a, int lda, double* w, int* lwork) {
    return cusolverDnDsyevd_bufferSize(handle, jobz, uplo, n, a, lda, w, lwork);
}

template <>
cusolverStatus_t SyevdBuffersize<float>(
        cusolverDnHandle_t handle, cusolverEigMode_t jobz, cublasFillMode_t uplo, int n, float* a, int lda, float* w, int* lwork) {
    return cusolverDnSsyevd_bufferSize(handle, jobz, uplo, n, a, lda, w, lwork);
}

template <>
cusolverStatus_t Syevd<double>(
        cusolverDnHandle_t handle,
        cusolverEigMode_t jobz,
        cublasFillMode_t uplo,
        int n,
        double* a,
        int lda,
        double* w,
        double* work,
        int lwork,
        int* devinfo) {
    return cusolverDnDsyevd(handle, jobz, uplo, n, a, lda, w, work, lwork, devinfo);
}

template <>
cusolverStatus_t Syevd<float>(
        cusolverDnHandle_t handle,
        cusolverEigMode_t jobz,
        cublasFillMode_t uplo,
        int n,
        float* a,
        int lda,
        float* w,
        float* work,
        int lwork,
        int* devinfo) {
    return cusolverDnSsyevd(handle, jobz, uplo, n, a, lda, w, work, lwork, devinfo);
=======
cusolverStatus_t PotrfBuffersize<double>(cusolverDnHandle_t handle, cublasFillMode_t uplo, int n, double* a, int lda, int* lwork) {
    return cusolverDnDpotrf_bufferSize(handle, uplo, n, a, lda, lwork);
}

template <>
cusolverStatus_t PotrfBuffersize<float>(cusolverDnHandle_t handle, cublasFillMode_t uplo, int n, float* a, int lda, int* lwork) {
    return cusolverDnSpotrf_bufferSize(handle, uplo, n, a, lda, lwork);
}

template <>
cusolverStatus_t Potrf<double>(
        cusolverDnHandle_t handle, cublasFillMode_t uplo, int n, double* a, int lda, double* workspace, int lwork, int* devinfo) {
    return cusolverDnDpotrf(handle, uplo, n, a, lda, workspace, lwork, devinfo);
}

template <>
cusolverStatus_t Potrf<float>(
        cusolverDnHandle_t handle, cublasFillMode_t uplo, int n, float* a, int lda, float* workspace, int lwork, int* devinfo) {
    return cusolverDnSpotrf(handle, uplo, n, a, lda, workspace, lwork, devinfo);
>>>>>>> ae76b7fd
}

template <typename T>
void SolveImpl(const Array& a, const Array& b, const Array& out) {
    Device& device = a.device();
    Dtype dtype = a.dtype();

    cuda_internal::DeviceInternals& device_internals = cuda_internal::GetDeviceInternals(static_cast<CudaDevice&>(device));

    Array lu_matrix = Empty(a.shape(), dtype, device);
    device.backend().CallKernel<CopyKernel>(a.Transpose(), lu_matrix);
    auto lu_ptr = static_cast<T*>(internal::GetRawOffsetData(lu_matrix));

    int64_t m = a.shape()[0];
    int64_t lda = std::max(int64_t{1}, m);
    int64_t nrhs = 1;
    if (b.ndim() == 2) {
        nrhs = b.shape()[1];
    }

    Array ipiv = Empty(Shape{m}, Dtype::kInt32, device);
    auto ipiv_ptr = static_cast<int*>(internal::GetRawOffsetData(ipiv));

    int buffersize = 0;
    device_internals.cusolverdn_handle().Call(GetrfBuffersize<T>, m, m, lu_ptr, lda, &buffersize);

    Array work = Empty(Shape{buffersize}, dtype, device);
    auto work_ptr = static_cast<T*>(internal::GetRawOffsetData(work));

    std::shared_ptr<void> devinfo = device.Allocate(sizeof(int));

    device_internals.cusolverdn_handle().Call(Getrf<T>, m, m, lu_ptr, lda, work_ptr, ipiv_ptr, static_cast<int*>(devinfo.get()));

    int devinfo_h = 0;
    Device& native_device = GetDefaultContext().GetDevice({"native", 0});
    device.MemoryCopyTo(&devinfo_h, devinfo.get(), sizeof(int), native_device);
    if (devinfo_h != 0) {
        throw ChainerxError{"Unsuccessful getrf (LU) execution. Info = ", devinfo_h};
    }

    Array out_transposed = b.Transpose().Copy();
    auto out_ptr = static_cast<T*>(internal::GetRawOffsetData(out_transposed));

    device_internals.cusolverdn_handle().Call(
            Getrs<T>, CUBLAS_OP_N, m, nrhs, lu_ptr, lda, ipiv_ptr, out_ptr, lda, static_cast<int*>(devinfo.get()));

    device.MemoryCopyTo(&devinfo_h, devinfo.get(), sizeof(int), native_device);
    if (devinfo_h != 0) {
        throw ChainerxError{"Unsuccessful getrs (Solve) execution. Info = ", devinfo_h};
    }

    device.backend().CallKernel<CopyKernel>(out_transposed.Transpose(), out);
}

template <typename T>
void QrImpl(const Array& a, const Array& q, const Array& r, const Array& tau, QrMode mode) {
    Device& device = a.device();
    Dtype dtype = a.dtype();

    int64_t m = a.shape()[0];
    int64_t n = a.shape()[1];
    int64_t k = std::min(m, n);
    int64_t lda = std::max(int64_t{1}, m);

    // cuSOLVER does not return correct result in this case and older versions of cuSOLVER (<10.1)
    // might not work well with zero-sized arrays therefore it's better to return earlier
    if (a.shape().GetTotalSize() == 0) {
        if (mode == QrMode::kComplete) {
            device.backend().CallKernel<IdentityKernel>(q);
        }
        return;
    }

    Array r_temp = a.Transpose().Copy();  // QR decomposition is done in-place

    cuda_internal::DeviceInternals& device_internals = cuda_internal::GetDeviceInternals(static_cast<CudaDevice&>(device));

    auto r_ptr = static_cast<T*>(internal::GetRawOffsetData(r_temp));
    auto tau_ptr = static_cast<T*>(internal::GetRawOffsetData(tau));

    std::shared_ptr<void> devinfo = device.Allocate(sizeof(int));

    int buffersize_geqrf = 0;
    device_internals.cusolverdn_handle().Call(GeqrfBufferSize<T>, m, n, r_ptr, lda, &buffersize_geqrf);

    Array work = Empty(Shape{buffersize_geqrf}, dtype, device);
    auto work_ptr = static_cast<T*>(internal::GetRawOffsetData(work));

    device_internals.cusolverdn_handle().Call(
            Geqrf<T>, m, n, r_ptr, lda, tau_ptr, work_ptr, buffersize_geqrf, static_cast<int*>(devinfo.get()));

    int devinfo_h = 0;
    Device& native_device = GetDefaultContext().GetDevice({"native", 0});
    device.MemoryCopyTo(&devinfo_h, devinfo.get(), sizeof(int), native_device);
    if (devinfo_h != 0) {
        throw ChainerxError{"Unsuccessful geqrf (QR) execution. Info = ", devinfo_h};
    }

    if (mode == QrMode::kR) {
        r_temp = r_temp.At(std::vector<ArrayIndex>{Slice{}, Slice{0, k}}).Transpose();  // R = R[:, 0:k].T
        r_temp = Triu(r_temp, 0);
        device.backend().CallKernel<CopyKernel>(r_temp, r);
        return;
    }

    if (mode == QrMode::kRaw) {
        device.backend().CallKernel<CopyKernel>(r_temp, r);
        return;
    }

    int64_t mc;
    Shape q_shape{0};
    if (mode == QrMode::kComplete && m > n) {
        mc = m;
        q_shape = Shape{m, m};
    } else {
        mc = k;
        q_shape = Shape{n, m};
    }
    Array q_temp = Empty(q_shape, dtype, device);

    device.backend().CallKernel<CopyKernel>(r_temp, q_temp.At(std::vector<ArrayIndex>{Slice{0, n}, Slice{}}));  // Q[0:n, :] = R
    auto q_ptr = static_cast<T*>(internal::GetRawOffsetData(q_temp));

    int buffersize_orgqr = 0;
    device_internals.cusolverdn_handle().Call(OrgqrBufferSize<T>, m, mc, k, q_ptr, lda, tau_ptr, &buffersize_orgqr);

    Array work_orgqr = Empty(Shape{buffersize_orgqr}, dtype, device);
    auto work_orgqr_ptr = static_cast<T*>(internal::GetRawOffsetData(work_orgqr));

    device_internals.cusolverdn_handle().Call(
            Orgqr<T>, m, mc, k, q_ptr, lda, tau_ptr, work_orgqr_ptr, buffersize_orgqr, static_cast<int*>(devinfo.get()));

    device.MemoryCopyTo(&devinfo_h, devinfo.get(), sizeof(int), native_device);
    if (devinfo_h != 0) {
        throw ChainerxError{"Unsuccessful orgqr (QR) execution. Info = ", devinfo_h};
    }

    q_temp = q_temp.At(std::vector<ArrayIndex>{Slice{0, mc}, Slice{}}).Transpose();  // Q = Q[0:mc, :].T
    r_temp = r_temp.At(std::vector<ArrayIndex>{Slice{}, Slice{0, mc}}).Transpose();  // R = R[:, 0:mc].T
    r_temp = Triu(r_temp, 0);

    device.backend().CallKernel<CopyKernel>(q_temp, q);
    device.backend().CallKernel<CopyKernel>(r_temp, r);
}

}  // namespace

class CudaSolveKernel : public SolveKernel {
public:
    void Call(const Array& a, const Array& b, const Array& out) override {
        Device& device = a.device();
        CudaSetDeviceScope scope{device.index()};

        CHAINERX_ASSERT(a.ndim() == 2);
        CHAINERX_ASSERT(a.shape()[0] == a.shape()[1]);

        VisitFloatingPointDtype(out.dtype(), [&](auto pt) {
            using T = typename decltype(pt)::type;
            SolveImpl<T>(a.dtype() == out.dtype() ? a : a.AsType(out.dtype()), b.dtype() == out.dtype() ? b : b.AsType(out.dtype()), out);
        });
    }
};

CHAINERX_CUDA_REGISTER_KERNEL(SolveKernel, CudaSolveKernel);

class CudaInverseKernel : public InverseKernel {
public:
    void Call(const Array& a, const Array& out) override {
        Device& device = a.device();
        Dtype dtype = a.dtype();
        CudaSetDeviceScope scope{device.index()};

        CHAINERX_ASSERT(a.ndim() == 2);
        CHAINERX_ASSERT(a.shape()[0] == a.shape()[1]);

        // There is LAPACK routine ``getri`` for computing the inverse of an LU-factored matrix,
        // but cuSOLVER does not have it implemented, therefore inverse is obtained with ``getrs``
        // inv(A) == solve(A, Identity)
        Array b = Identity(a.shape()[0], dtype, device);
        device.backend().CallKernel<SolveKernel>(a, b, out);
    }
};

CHAINERX_CUDA_REGISTER_KERNEL(InverseKernel, CudaInverseKernel);

class CudaSvdKernel : public SvdKernel {
public:
    void Call(const Array& a, const Array& u, const Array& s, const Array& vt, bool full_matrices, bool compute_uv) override {
        Device& device = a.device();
        Dtype dtype = a.dtype();
        CudaSetDeviceScope scope{device.index()};

        CHAINERX_ASSERT(a.ndim() == 2);

        if (a.shape().GetTotalSize() == 0) {
            if (full_matrices && compute_uv) {
                device.backend().CallKernel<IdentityKernel>(u);
                device.backend().CallKernel<IdentityKernel>(vt);
            }
            // This kernel works correctly for zero-sized input also without early return
            return;
        }

        // cuSOLVER assumes arrays are in column-major order.
        // In order to avoid transposing the input matrix, matrix dimensions are swapped.
        // Since the input is assumed to be transposed, it is necessary to
        // swap the pointers to u and vt matrices when calling Gesvd.
        int64_t n = a.shape()[0];
        int64_t m = a.shape()[1];
        int64_t k = std::min(m, n);

        Array x = EmptyLike(a, device);
        Array u_temp{};
        Array vt_temp{};
        bool trans_flag;

        // Remark: gesvd only supports m>=n.
        // See: https://docs.nvidia.com/cuda/cusolver/index.html#cuds-lt-t-gt-gesvd
        // Therefore for the case m<n we calculuate svd of transposed matrix,
        // instead of calculating svd(A) = U S V^T, we compute svd(A^T) = V S U^T
        if (m >= n) {
            device.backend().CallKernel<CopyKernel>(a, x);
            trans_flag = false;
        } else {
            m = a.shape()[0];
            n = a.shape()[1];
            x = x.Reshape(Shape{n, m});
            device.backend().CallKernel<CopyKernel>(a.Transpose(), x);
            trans_flag = true;

            // Temporary arrays for u, vt are needed to store transposed results
            Shape u_shape;
            Shape vt_shape;
            if (compute_uv) {
                if (full_matrices) {
                    u_shape = Shape{m, m};
                    vt_shape = Shape{n, n};
                } else {
                    u_shape = Shape{k, m};
                    vt_shape = Shape{n, k};
                }
            } else {
                u_shape = Shape{0};
                vt_shape = Shape{0};
            }
            u_temp = Empty(u_shape, dtype, device);
            vt_temp = Empty(vt_shape, dtype, device);
        }

        int64_t lda = std::max(int64_t{1}, m);
        int64_t ldu = std::max(int64_t{1}, m);
        int64_t ldvt = full_matrices ? std::max(int64_t{1}, n) : std::max(int64_t{1}, k);

        auto svd_impl = [&](auto pt) {
            using T = typename decltype(pt)::type;
            cuda_internal::DeviceInternals& device_internals = cuda_internal::GetDeviceInternals(static_cast<CudaDevice&>(device));

            auto x_ptr = static_cast<T*>(internal::GetRawOffsetData(x));
            auto s_ptr = static_cast<T*>(internal::GetRawOffsetData(s));
            auto u_ptr = static_cast<T*>(internal::GetRawOffsetData(u));
            auto vt_ptr = static_cast<T*>(internal::GetRawOffsetData(vt));
            if (trans_flag) {
                u_ptr = static_cast<T*>(internal::GetRawOffsetData(vt_temp));
                vt_ptr = static_cast<T*>(internal::GetRawOffsetData(u_temp));
            }

            std::shared_ptr<void> devinfo = device.Allocate(sizeof(int));

            int buffersize = 0;
            device_internals.cusolverdn_handle().Call(GesvdBuffersize<T>, m, n, &buffersize);

            Array work = Empty(Shape{buffersize}, dtype, device);
            auto work_ptr = static_cast<T*>(internal::GetRawOffsetData(work));

            signed char job;
            if (compute_uv) {
                job = full_matrices ? 'A' : 'S';
            } else {
                job = 'N';
            }

            // When calling Gesvd pointers to u and vt are swapped instead of transposing the input matrix.
            device_internals.cusolverdn_handle().Call(
                    Gesvd<T>,
                    job,
                    job,
                    m,
                    n,
                    x_ptr,
                    lda,
                    s_ptr,
                    vt_ptr,
                    ldu,
                    u_ptr,
                    ldvt,
                    work_ptr,
                    buffersize,
                    nullptr,
                    static_cast<int*>(devinfo.get()));

            int devinfo_h = 0;
            Device& native_device = GetDefaultContext().GetDevice({"native", 0});
            device.MemoryCopyTo(&devinfo_h, devinfo.get(), sizeof(int), native_device);
            if (devinfo_h != 0) {
                throw ChainerxError{"Unsuccessful gesvd (SVD) execution. Info = ", devinfo_h};
            }

            if (trans_flag) {
                device.backend().CallKernel<CopyKernel>(u_temp.Transpose(), u);
                device.backend().CallKernel<CopyKernel>(vt_temp.Transpose(), vt);
            }
        };

        VisitFloatingPointDtype(dtype, svd_impl);
    }
};

CHAINERX_CUDA_REGISTER_KERNEL(SvdKernel, CudaSvdKernel);

class CudaQrKernel : public QrKernel {
public:
    void Call(const Array& a, const Array& q, const Array& r, const Array& tau, QrMode mode) override {
        Device& device = a.device();
        Dtype dtype = a.dtype();
        CudaSetDeviceScope scope{device.index()};

        CHAINERX_ASSERT(a.ndim() == 2);

        VisitFloatingPointDtype(dtype, [&](auto pt) {
            using T = typename decltype(pt)::type;
            QrImpl<T>(a, q, r, tau, mode);
        });
    }
};

CHAINERX_CUDA_REGISTER_KERNEL(QrKernel, CudaQrKernel);

<<<<<<< HEAD
class CudaSyevdKernel : public SyevdKernel {
public:
    void Call(const Array& a, const Array& w, const Array& v, char uplo, bool compute_v) override {
        Device& device = a.device();
=======
class CudaCholeskyKernel : public CholeskyKernel {
public:
    void Call(const Array& a, const Array& out) override {
        Device& device = a.device();
        device.CheckDevicesCompatible(a, out);
>>>>>>> ae76b7fd
        Dtype dtype = a.dtype();
        CudaSetDeviceScope scope{device.index()};

        CHAINERX_ASSERT(a.ndim() == 2);
<<<<<<< HEAD

        device.backend().CallKernel<CopyKernel>(a, v);

        int64_t m = a.shape()[0];
        int64_t n = a.shape()[1];

        auto syevd_impl = [&](auto pt) {
            using T = typename decltype(pt)::type;
            cuda_internal::DeviceInternals& device_internals = cuda_internal::GetDeviceInternals(static_cast<CudaDevice&>(device));

            auto v_ptr = static_cast<T*>(internal::GetRawOffsetData(v));
            auto w_ptr = static_cast<T*>(internal::GetRawOffsetData(w));

            cusolverEigMode_t jobz = compute_v ? CUSOLVER_EIG_MODE_VECTOR : CUSOLVER_EIG_MODE_NOVECTOR;

            // cuSOLVER assumes that arrays are stored in column-major order
            // The uplo argument is swapped instead of transposing the input matrix
            cublasFillMode_t uplo_cublas = toupper(uplo) == 'U' ? CUBLAS_FILL_MODE_LOWER : CUBLAS_FILL_MODE_UPPER;

            int buffersize = 0;
            // When calling Syevd matrix dimensions are swapped instead of transposing the input matrix
            device_internals.cusolverdn_handle().Call(
                    SyevdBuffersize<T>, jobz, uplo_cublas, n, v_ptr, std::max(int64_t{1}, m), w_ptr, &buffersize);

            Array work = Empty(Shape{buffersize}, dtype, device);
            auto work_ptr = static_cast<T*>(internal::GetRawOffsetData(work));

            std::shared_ptr<void> devinfo = device.Allocate(sizeof(int));

            device_internals.cusolverdn_handle().Call(
                    Syevd<T>,
                    jobz,
                    uplo_cublas,
                    n,
                    v_ptr,
                    std::max(int64_t{1}, m),
                    w_ptr,
                    work_ptr,
                    buffersize,
                    static_cast<int*>(devinfo.get()));
=======
        CHAINERX_ASSERT(out.ndim() == 2);
        CHAINERX_ASSERT(a.shape()[0] == a.shape()[1]);
        CHAINERX_ASSERT(out.IsContiguous());
        CHAINERX_ASSERT(a.dtype() == out.dtype());

        // cuSOLVER might not work well with zero-sized arrays for older versions of cuSOLVER (<10.1)
        // therefore it's better to return earlier
        if (a.shape().GetTotalSize() == 0) {
            return;
        }

        // potrf (cholesky) stores result in-place, therefore copy ``a`` to ``out`` and then pass ``out`` to the routine
        device.backend().CallKernel<CopyKernel>(Tril(a, 0), out);

        auto cholesky_impl = [&](auto pt) {
            using T = typename decltype(pt)::type;

            // Note that cuSOLVER uses Fortran order.
            // To compute a lower triangular matrix L = cholesky(A), we use cuSOLVER to compute an upper triangular matrix U = cholesky(A).
            cublasFillMode_t uplo = CUBLAS_FILL_MODE_UPPER;

            cuda_internal::DeviceInternals& device_internals = cuda_internal::GetDeviceInternals(static_cast<CudaDevice&>(device));

            // compute workspace size and prepare workspace
            auto out_ptr = static_cast<T*>(internal::GetRawOffsetData(out));
            int work_size = 0;
            int64_t n = a.shape()[0];
            device_internals.cusolverdn_handle().Call(PotrfBuffersize<T>, uplo, n, out_ptr, std::max(int64_t{1}, n), &work_size);

            // POTRF execution
            Array work = Empty(Shape{work_size}, dtype, device);
            auto work_ptr = static_cast<T*>(internal::GetRawOffsetData(work));

            std::shared_ptr<void> devinfo = device.Allocate(sizeof(int));
            device_internals.cusolverdn_handle().Call(
                    Potrf<T>, uplo, n, out_ptr, std::max(int64_t{1}, n), work_ptr, work_size, static_cast<int*>(devinfo.get()));
>>>>>>> ae76b7fd

            int devinfo_h = 0;
            Device& native_device = GetDefaultContext().GetDevice({"native", 0});
            device.MemoryCopyTo(&devinfo_h, devinfo.get(), sizeof(int), native_device);
            if (devinfo_h != 0) {
<<<<<<< HEAD
                throw ChainerxError{"Unsuccessful syevd (Eigen Decomposition) execution. Info = ", devinfo_h};
            }

            // v is stored now in column-major order, need to transform it to row-major
            device.backend().CallKernel<CopyKernel>(v.Transpose(), v);
        };

        VisitFloatingPointDtype(dtype, syevd_impl);
    }
};

CHAINERX_CUDA_REGISTER_KERNEL(SyevdKernel, CudaSyevdKernel);
=======
                throw ChainerxError{"Unsuccessful potrf (Cholesky) execution. Info = ", devinfo_h};
            }
        };

        VisitFloatingPointDtype(dtype, cholesky_impl);
    }
};

CHAINERX_CUDA_REGISTER_KERNEL(CholeskyKernel, CudaCholeskyKernel);
>>>>>>> ae76b7fd

}  // namespace cuda
}  // namespace chainerx<|MERGE_RESOLUTION|>--- conflicted
+++ resolved
@@ -131,7 +131,25 @@
 }
 
 template <typename T>
-<<<<<<< HEAD
+cusolverStatus_t PotrfBuffersize(
+        cusolverDnHandle_t /*handle*/, cublasFillMode_t /*uplo*/, int /*n*/, T* /*a*/, int /*lda*/, int* /*lwork*/) {
+    throw DtypeError{"Only Arrays of float or double type are supported by potrf (Cholesky)"};
+}
+
+template <typename T>
+cusolverStatus_t Potrf(
+        cusolverDnHandle_t /*handle*/,
+        cublasFillMode_t /*uplo*/,
+        int /*n*/,
+        T* /*a*/,
+        int /*lda*/,
+        T* /*workspace*/,
+        int /*lwork*/,
+        int* /*devinfo*/) {
+    throw DtypeError{"Only Arrays of float or double type are supported by potrf (Cholesky)"};
+}
+
+template <typename T>
 cusolverStatus_t SyevdBuffersize(
         cusolverDnHandle_t /*handle*/,
         cusolverEigMode_t /*jobz*/,
@@ -148,32 +166,15 @@
 cusolverStatus_t Syevd(
         cusolverDnHandle_t /*handle*/,
         cusolverEigMode_t /*jobz*/,
-=======
-cusolverStatus_t PotrfBuffersize(
-        cusolverDnHandle_t /*handle*/, cublasFillMode_t /*uplo*/, int /*n*/, T* /*a*/, int /*lda*/, int* /*lwork*/) {
-    throw DtypeError{"Only Arrays of float or double type are supported by potrf (Cholesky)"};
-}
-
-template <typename T>
-cusolverStatus_t Potrf(
-        cusolverDnHandle_t /*handle*/,
->>>>>>> ae76b7fd
         cublasFillMode_t /*uplo*/,
         int /*n*/,
         T* /*a*/,
         int /*lda*/,
-<<<<<<< HEAD
         T* /*w*/,
         T* /*work*/,
         int /*lwork*/,
         int* /*devinfo*/) {
     throw DtypeError{"Only Arrays of float or double type are supported by syevd (Eigen)"};
-=======
-        T* /*workspace*/,
-        int /*lwork*/,
-        int* /*devinfo*/) {
-    throw DtypeError{"Only Arrays of float or double type are supported by potrf (Cholesky)"};
->>>>>>> ae76b7fd
 }
 
 template <>
@@ -323,7 +324,28 @@
 }
 
 template <>
-<<<<<<< HEAD
+cusolverStatus_t PotrfBuffersize<double>(cusolverDnHandle_t handle, cublasFillMode_t uplo, int n, double* a, int lda, int* lwork) {
+    return cusolverDnDpotrf_bufferSize(handle, uplo, n, a, lda, lwork);
+}
+
+template <>
+cusolverStatus_t PotrfBuffersize<float>(cusolverDnHandle_t handle, cublasFillMode_t uplo, int n, float* a, int lda, int* lwork) {
+    return cusolverDnSpotrf_bufferSize(handle, uplo, n, a, lda, lwork);
+}
+
+template <>
+cusolverStatus_t Potrf<double>(
+        cusolverDnHandle_t handle, cublasFillMode_t uplo, int n, double* a, int lda, double* workspace, int lwork, int* devinfo) {
+    return cusolverDnDpotrf(handle, uplo, n, a, lda, workspace, lwork, devinfo);
+}
+
+template <>
+cusolverStatus_t Potrf<float>(
+        cusolverDnHandle_t handle, cublasFillMode_t uplo, int n, float* a, int lda, float* workspace, int lwork, int* devinfo) {
+    return cusolverDnSpotrf(handle, uplo, n, a, lda, workspace, lwork, devinfo);
+}
+
+template <>
 cusolverStatus_t SyevdBuffersize<double>(
         cusolverDnHandle_t handle, cusolverEigMode_t jobz, cublasFillMode_t uplo, int n, double* a, int lda, double* w, int* lwork) {
     return cusolverDnDsyevd_bufferSize(handle, jobz, uplo, n, a, lda, w, lwork);
@@ -363,27 +385,6 @@
         int lwork,
         int* devinfo) {
     return cusolverDnSsyevd(handle, jobz, uplo, n, a, lda, w, work, lwork, devinfo);
-=======
-cusolverStatus_t PotrfBuffersize<double>(cusolverDnHandle_t handle, cublasFillMode_t uplo, int n, double* a, int lda, int* lwork) {
-    return cusolverDnDpotrf_bufferSize(handle, uplo, n, a, lda, lwork);
-}
-
-template <>
-cusolverStatus_t PotrfBuffersize<float>(cusolverDnHandle_t handle, cublasFillMode_t uplo, int n, float* a, int lda, int* lwork) {
-    return cusolverDnSpotrf_bufferSize(handle, uplo, n, a, lda, lwork);
-}
-
-template <>
-cusolverStatus_t Potrf<double>(
-        cusolverDnHandle_t handle, cublasFillMode_t uplo, int n, double* a, int lda, double* workspace, int lwork, int* devinfo) {
-    return cusolverDnDpotrf(handle, uplo, n, a, lda, workspace, lwork, devinfo);
-}
-
-template <>
-cusolverStatus_t Potrf<float>(
-        cusolverDnHandle_t handle, cublasFillMode_t uplo, int n, float* a, int lda, float* workspace, int lwork, int* devinfo) {
-    return cusolverDnSpotrf(handle, uplo, n, a, lda, workspace, lwork, devinfo);
->>>>>>> ae76b7fd
 }
 
 template <typename T>
@@ -722,23 +723,74 @@
 
 CHAINERX_CUDA_REGISTER_KERNEL(QrKernel, CudaQrKernel);
 
-<<<<<<< HEAD
-class CudaSyevdKernel : public SyevdKernel {
-public:
-    void Call(const Array& a, const Array& w, const Array& v, char uplo, bool compute_v) override {
-        Device& device = a.device();
-=======
 class CudaCholeskyKernel : public CholeskyKernel {
 public:
     void Call(const Array& a, const Array& out) override {
         Device& device = a.device();
         device.CheckDevicesCompatible(a, out);
->>>>>>> ae76b7fd
         Dtype dtype = a.dtype();
         CudaSetDeviceScope scope{device.index()};
 
         CHAINERX_ASSERT(a.ndim() == 2);
-<<<<<<< HEAD
+        CHAINERX_ASSERT(out.ndim() == 2);
+        CHAINERX_ASSERT(a.shape()[0] == a.shape()[1]);
+        CHAINERX_ASSERT(out.IsContiguous());
+        CHAINERX_ASSERT(a.dtype() == out.dtype());
+
+        // cuSOLVER might not work well with zero-sized arrays for older versions of cuSOLVER (<10.1)
+        // therefore it's better to return earlier
+        if (a.shape().GetTotalSize() == 0) {
+            return;
+        }
+
+        // potrf (cholesky) stores result in-place, therefore copy ``a`` to ``out`` and then pass ``out`` to the routine
+        device.backend().CallKernel<CopyKernel>(Tril(a, 0), out);
+
+        auto cholesky_impl = [&](auto pt) {
+            using T = typename decltype(pt)::type;
+
+            // Note that cuSOLVER uses Fortran order.
+            // To compute a lower triangular matrix L = cholesky(A), we use cuSOLVER to compute an upper triangular matrix U = cholesky(A).
+            cublasFillMode_t uplo = CUBLAS_FILL_MODE_UPPER;
+
+            cuda_internal::DeviceInternals& device_internals = cuda_internal::GetDeviceInternals(static_cast<CudaDevice&>(device));
+
+            // compute workspace size and prepare workspace
+            auto out_ptr = static_cast<T*>(internal::GetRawOffsetData(out));
+            int work_size = 0;
+            int64_t n = a.shape()[0];
+            device_internals.cusolverdn_handle().Call(PotrfBuffersize<T>, uplo, n, out_ptr, std::max(int64_t{1}, n), &work_size);
+
+            // POTRF execution
+            Array work = Empty(Shape{work_size}, dtype, device);
+            auto work_ptr = static_cast<T*>(internal::GetRawOffsetData(work));
+
+            std::shared_ptr<void> devinfo = device.Allocate(sizeof(int));
+            device_internals.cusolverdn_handle().Call(
+                    Potrf<T>, uplo, n, out_ptr, std::max(int64_t{1}, n), work_ptr, work_size, static_cast<int*>(devinfo.get()));
+
+            int devinfo_h = 0;
+            Device& native_device = GetDefaultContext().GetDevice({"native", 0});
+            device.MemoryCopyTo(&devinfo_h, devinfo.get(), sizeof(int), native_device);
+            if (devinfo_h != 0) {
+                throw ChainerxError{"Unsuccessful potrf (Cholesky) execution. Info = ", devinfo_h};
+            }
+        };
+
+        VisitFloatingPointDtype(dtype, cholesky_impl);
+    }
+};
+
+CHAINERX_CUDA_REGISTER_KERNEL(CholeskyKernel, CudaCholeskyKernel);
+
+class CudaSyevdKernel : public SyevdKernel {
+public:
+    void Call(const Array& a, const Array& w, const Array& v, char uplo, bool compute_v) override {
+        Device& device = a.device();
+        Dtype dtype = a.dtype();
+        CudaSetDeviceScope scope{device.index()};
+
+        CHAINERX_ASSERT(a.ndim() == 2);
 
         device.backend().CallKernel<CopyKernel>(a, v);
 
@@ -779,50 +831,11 @@
                     work_ptr,
                     buffersize,
                     static_cast<int*>(devinfo.get()));
-=======
-        CHAINERX_ASSERT(out.ndim() == 2);
-        CHAINERX_ASSERT(a.shape()[0] == a.shape()[1]);
-        CHAINERX_ASSERT(out.IsContiguous());
-        CHAINERX_ASSERT(a.dtype() == out.dtype());
-
-        // cuSOLVER might not work well with zero-sized arrays for older versions of cuSOLVER (<10.1)
-        // therefore it's better to return earlier
-        if (a.shape().GetTotalSize() == 0) {
-            return;
-        }
-
-        // potrf (cholesky) stores result in-place, therefore copy ``a`` to ``out`` and then pass ``out`` to the routine
-        device.backend().CallKernel<CopyKernel>(Tril(a, 0), out);
-
-        auto cholesky_impl = [&](auto pt) {
-            using T = typename decltype(pt)::type;
-
-            // Note that cuSOLVER uses Fortran order.
-            // To compute a lower triangular matrix L = cholesky(A), we use cuSOLVER to compute an upper triangular matrix U = cholesky(A).
-            cublasFillMode_t uplo = CUBLAS_FILL_MODE_UPPER;
-
-            cuda_internal::DeviceInternals& device_internals = cuda_internal::GetDeviceInternals(static_cast<CudaDevice&>(device));
-
-            // compute workspace size and prepare workspace
-            auto out_ptr = static_cast<T*>(internal::GetRawOffsetData(out));
-            int work_size = 0;
-            int64_t n = a.shape()[0];
-            device_internals.cusolverdn_handle().Call(PotrfBuffersize<T>, uplo, n, out_ptr, std::max(int64_t{1}, n), &work_size);
-
-            // POTRF execution
-            Array work = Empty(Shape{work_size}, dtype, device);
-            auto work_ptr = static_cast<T*>(internal::GetRawOffsetData(work));
-
-            std::shared_ptr<void> devinfo = device.Allocate(sizeof(int));
-            device_internals.cusolverdn_handle().Call(
-                    Potrf<T>, uplo, n, out_ptr, std::max(int64_t{1}, n), work_ptr, work_size, static_cast<int*>(devinfo.get()));
->>>>>>> ae76b7fd
 
             int devinfo_h = 0;
             Device& native_device = GetDefaultContext().GetDevice({"native", 0});
             device.MemoryCopyTo(&devinfo_h, devinfo.get(), sizeof(int), native_device);
             if (devinfo_h != 0) {
-<<<<<<< HEAD
                 throw ChainerxError{"Unsuccessful syevd (Eigen Decomposition) execution. Info = ", devinfo_h};
             }
 
@@ -835,17 +848,6 @@
 };
 
 CHAINERX_CUDA_REGISTER_KERNEL(SyevdKernel, CudaSyevdKernel);
-=======
-                throw ChainerxError{"Unsuccessful potrf (Cholesky) execution. Info = ", devinfo_h};
-            }
-        };
-
-        VisitFloatingPointDtype(dtype, cholesky_impl);
-    }
-};
-
-CHAINERX_CUDA_REGISTER_KERNEL(CholeskyKernel, CudaCholeskyKernel);
->>>>>>> ae76b7fd
 
 }  // namespace cuda
 }  // namespace chainerx