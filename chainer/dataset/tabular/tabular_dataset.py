--- conflicted
+++ resolved
@@ -158,7 +158,32 @@
         """
         return chainer.dataset.tabular._as_mode._AsDict(self)
 
-<<<<<<< HEAD
+    def concat(self, *datasets):
+        """Stack datasets along rows.
+
+        Args:
+            datasets (iterable of :class:`TabularDataset`):
+                Datasets to be concatenated.
+                All datasets must have the same :attr:`keys`.
+
+        Returns:
+            A concatenated dataset.
+        """
+        return chainer.dataset.tabular._concat._Concat(self, *datasets)
+
+    def join(self, *datasets):
+        """Stack datasets along columns.
+
+        Args:
+            datasets (iterable of :class:`TabularDataset`):
+                Datasets to be concatenated.
+                All datasets must have the same length
+
+        Returns:
+            A joined dataset.
+        """
+        return chainer.dataset.tabular._join._Join(self, *datasets)
+
     def transform(self, keys, transform):
         """Apply a transform to each example.
 
@@ -190,33 +215,6 @@
         """
         return chainer.dataset.tabular._transform._TransformBatch(
             self, keys, transform_batch)
-=======
-    def concat(self, *datasets):
-        """Stack datasets along rows.
-
-        Args:
-            datasets (iterable of :class:`TabularDataset`):
-                Datasets to be concatenated.
-                All datasets must have the same :attr:`keys`.
-
-        Returns:
-            A concatenated dataset.
-        """
-        return chainer.dataset.tabular._concat._Concat(self, *datasets)
-
-    def join(self, *datasets):
-        """Stack datasets along columns.
-
-        Args:
-            datasets (iterable of :class:`TabularDataset`):
-                Datasets to be concatenated.
-                All datasets must have the same length
-
-        Returns:
-            A joined dataset.
-        """
-        return chainer.dataset.tabular._join._Join(self, *datasets)
->>>>>>> 25c59305
 
     def get_example(self, i):
         example = self.get_examples([i], None)
