from __future__ import division
import collections
import datetime
import multiprocessing
from multiprocessing import sharedctypes
import signal
import sys
import threading
import warnings

import numpy
import six

from chainer.dataset import iterator
from chainer.iterators.order_samplers import ShuffleOrderSampler


_response_time = 0.1
_PrefetchState = collections.namedtuple('_PrefetchState', (
    'current_position', 'epoch', 'is_new_epoch',
    'previous_epoch_detail', 'order'))


def _raise_timeout_warning():
    warnings.warn(
        'Stalled dataset is detected. '
        'See the documentation of MultiprocessIterator for common causes and '
        'workarounds:\n'
        'https://docs.chainer.org/en/stable/reference/generated/'
        'chainer.iterators.MultiprocessIterator.html',
        MultiprocessIterator.TimeoutWarning)


class MultiprocessIterator(iterator.Iterator):

    """Dataset iterator that loads examples in parallel.

    This is an implementation of :class:`~chainer.dataset.Iterator` that loads
    examples with worker processes. It uses the standard :mod:`multiprocessing`
    module to parallelize the loading. The dataset is sent to the worker
    processes in the standard way using pickle.

    Note that this iterator effectively prefetches the examples for the next
    batch asynchronously after the current batch is returned.

    This iterator saves ``-1`` instead of ``None`` in snapshots since some
    serializers do not support ``None``.

    .. note::

            When you are using OpenCV somewhere in your code and the
            ``MultiprocessIterator`` is used in the training code, the
            training loop may get stuck at some point. In such situation,
            there are several workarounds to prevent the process got stuck.

            1. Set the environment variable as follows: ``OMP_NUM_THREADS=1``
            2. Add ``cv2.setNumThreads(0)`` right after ``import cv2`` in your
               training script.
            3. Use :class:`~chainer.iterators.MultithreadIterator` instead of
               ``MultiprocessIterator``.

    Args:
        dataset (~chainer.dataset.Dataset): Dataset to iterate.
        batch_size (int): Number of examples within each batch.
        repeat (bool): If ``True``, it infinitely loops over the dataset.
            Otherwise, it stops iteration at the end of the first epoch.
        shuffle (bool): If ``True``, the order of examples is shuffled at the
            beginning of each epoch. Otherwise, examples are extracted in the
            order of indexes. If ``None`` and no ``order_sampler`` is given,
            the behavior is the same as the case with ``shuffle=True``.
        n_processes (int): Number of worker processes. The number of CPUs is
            used by default.
        n_prefetch (int): Number of prefetch batches.
        shared_mem (int): The size of using shared memory per data.
            If ``None``, size is adjusted automatically.
        dataset_timeout (float): :class:`MultiprocessIterator.TimeoutWarning`
            will be issued after this time in seconds elapsed in each dataset
            realization. ``None`` to disable the warning. You can turn this
            warning into an error by using :func:`warnings.simplefilter`::

                warnings.simplefilter(
                    'error',
                    chainer.iterators.MultiprocessIterator.TimeoutWarning)

        order_sampler (callable): A callable that generates the order
            of the indices to sample in the next epoch when a epoch finishes.
            This function should take two arguements: the current order
            and the current position of the iterator.
            This should return the next order. The size of the order
            should remain constant.
            This option cannot be used when ``shuffle`` is not ``None``.
        maxtasksperchild (int): Number of tasks a worker of prefetch process
            can complete before it will exit and be replaced with a fresh
            worker process, to enable unused resources to be freed. If
            ``None``, worker processes will live as long as the pool.

    """

    class TimeoutWarning(RuntimeWarning):
        pass

    _interruption_testing = False  # for testing
    _finalized = False
    _prefetch_loop = None
    _comm = None

    def __init__(self, dataset, batch_size, repeat=True, shuffle=None,
                 n_processes=None, n_prefetch=1, shared_mem=None,
<<<<<<< HEAD
                 order_sampler=None, maxtasksperchild=None):
=======
                 order_sampler=None, dataset_timeout=30.0):
>>>>>>> 4cb03dfb
        self.dataset = dataset
        self.batch_size = batch_size
        self.repeat = repeat
        self.shuffle = shuffle
        self.n_processes = n_processes or multiprocessing.cpu_count()
        self.n_prefetch = max(n_prefetch, 1)
        self.shared_mem = shared_mem
<<<<<<< HEAD
        self._maxtasksperchild = maxtasksperchild
=======
        self.dataset_timeout = dataset_timeout
>>>>>>> 4cb03dfb

        if self.shuffle is not None:
            if order_sampler is not None:
                raise ValueError('`shuffle` is not `None` and a custom '
                                 '`order_sampler` is set. Please set '
                                 '`shuffle` to `None` to use the custom '
                                 'order sampler.')
            else:
                if self.shuffle:
                    order_sampler = ShuffleOrderSampler()
        else:
            if order_sampler is None:
                order_sampler = ShuffleOrderSampler()
        self.order_sampler = order_sampler

        self._reset()

        self._comm = _Communicator(self.n_prefetch, dataset_timeout)
        self._set_prefetch_state()

        self._prefetch_loop = _PrefetchLoop(
            self.dataset, self.batch_size, self.repeat,
            self.n_processes, self.n_prefetch, self.shared_mem,
            self._comm, self.order_sampler,
            self._interruption_testing, self._maxtasksperchild)
        # defer launching prefetch thread until creating the worker pool,
        # not to leave a background thread in forked processes.

    def __next__(self):
        measure_mode = False
        if self._prefetch_loop.thread is None:
            if self._prefetch_loop.measure_required():
                measure_mode = True
                batch, prefetch_state = self._prefetch_loop.measure(
                    self.dataset_timeout)
            self._prefetch_loop.launch_thread()

        if not measure_mode:
            batch, prefetch_state = self._comm.get()

        (self.current_position, self.epoch, self.is_new_epoch,
            self._previous_epoch_detail, self._order) = prefetch_state
        if batch is None:
            raise StopIteration
        else:
            return batch

    next = __next__

    def __del__(self):
        if self._finalized:
            return

        if self._comm is not None:
            self._comm.terminate()

        if self._prefetch_loop is not None:
            self._prefetch_loop.terminate()

        self._comm = None
        self._prefetch_loop = None
        self._finalized = True

    finalize = __del__

    def __enter__(self):
        return self

    def __exit__(self, exc_type, exc_value, traceback):
        self.finalize()

    def __copy__(self):
        other = MultiprocessIterator(
            self.dataset, self.batch_size, self.repeat, shuffle=None,
            n_processes=self.n_processes, n_prefetch=self.n_prefetch,
            shared_mem=self.shared_mem, order_sampler=self.order_sampler)

        other.current_position = self.current_position
        other.epoch = self.epoch
        other.is_new_epoch = self.is_new_epoch
        other._previous_epoch_detail = self._previous_epoch_detail
        other._order = self._order

        other._set_prefetch_state()
        return other

    @property
    def epoch_detail(self):
        return self.epoch + self.current_position / self._epoch_size

    @property
    def previous_epoch_detail(self):
        if self._previous_epoch_detail < 0:
            return None
        return self._previous_epoch_detail

    def serialize(self, serializer):
        self.current_position = serializer('current_position',
                                           self.current_position)
        self.epoch = serializer('epoch', self.epoch)
        self.is_new_epoch = serializer('is_new_epoch', self.is_new_epoch)
        try:
            serializer('order', self._order)
        except KeyError:
            serializer('_order', self._order)
        try:
            self._previous_epoch_detail = serializer(
                'previous_epoch_detail', self._previous_epoch_detail)
        except KeyError:
            # guess previous_epoch_detail for older version
            self._previous_epoch_detail = self.epoch + \
                (self.current_position - self.batch_size) / self._epoch_size
            if self.epoch_detail > 0:
                self._previous_epoch_detail = max(
                    self._previous_epoch_detail, 0.)
            else:
                self._previous_epoch_detail = -1.
        self._set_prefetch_state()

    def reset(self):
        if self._finalized:
            raise NotImplementedError(
                'Reset of finalized MultiProcessIterator is currently not '
                'supported.')
        self._reset()
        self._set_prefetch_state()

    def _reset(self):
        self.current_position = 0
        self.epoch = 0
        self.is_new_epoch = False
        # use -1 instead of None internally.
        self._previous_epoch_detail = -1.
        if self.order_sampler:
            self._order = self.order_sampler(
                numpy.arange(len(self.dataset)), 0)
        else:
            self._order = None

    @property
    def _epoch_size(self):
        if self._order is None:
            return len(self.dataset)
        else:
            return len(self._order)

    def _set_prefetch_state(self):
        prefetch_state = _PrefetchState(
            current_position=self.current_position,
            epoch=self.epoch,
            is_new_epoch=self.is_new_epoch,
            previous_epoch_detail=self._previous_epoch_detail,
            order=self._order)
        self._comm.reset(prefetch_state)


class _Communicator(object):

    STATUS_CONTINUE = 0
    STATUS_RESET = 1
    STATUS_TERMINATE = 2

    def __init__(self, n_prefetch, dataset_timeout):
        self.n_prefetch = n_prefetch
        self.dataset_timeout = dataset_timeout

        self._lock = threading.Lock()
        self._not_empty_cond = threading.Condition(self._lock)
        self._not_full_cond = threading.Condition(self._lock)
        self._batch_queue = []
        self._status = _Communicator.STATUS_CONTINUE
        self._reset_count = 0

    @property
    def is_terminated(self):
        with self._lock:
            return self._status == _Communicator.STATUS_TERMINATE

    # called from iterator
    def get(self):
        with self._lock:
            start = datetime.datetime.now()
            while len(self._batch_queue) == 0:
                self._not_empty_cond.wait(_response_time)
                dt = datetime.datetime.now() - start
                if (self.dataset_timeout is not None
                        and dt > datetime.timedelta(
                            seconds=self.dataset_timeout)):
                    _raise_timeout_warning()
            batch, prefetch_state = self._batch_queue.pop(0)
            self._not_full_cond.notify()
            return batch, prefetch_state

    # called from iterator
    def reset(self, prefetch_state):
        with self._lock:
            self._status = _Communicator.STATUS_RESET
            self._prefetch_state = prefetch_state
            self._batch_queue = []
            self._not_full_cond.notify()
            self._reset_count += 1

    # called from iterator
    def terminate(self):
        with self._lock:
            self._status = _Communicator.STATUS_TERMINATE
            self._batch_queue = []
            self._not_full_cond.notify()
            self._reset_count += 1

    # called from thread
    def check(self):
        with self._lock:
            status = self._status
            self._status = _Communicator.STATUS_CONTINUE
            prefetch_state = None
            if status == _Communicator.STATUS_RESET:
                prefetch_state = self._prefetch_state
            return status, prefetch_state, self._reset_count

    # called from thread
    def put(self, batch, prefetch_state, reset_count):
        with self._lock:
            if len(self._batch_queue) == self.n_prefetch:
                self._not_full_cond.wait()
            if reset_count == self._reset_count:
                self._batch_queue.append((batch, prefetch_state))
                self._not_empty_cond.notify()


class _PrefetchLoop(object):

    _thread = None
    _pool = None
    _terminating = False

    def __init__(self, dataset, batch_size, repeat,
                 n_processes, n_prefetch, mem_size, comm,
                 order_sampler,
                 _interruption_testing, maxtasksperchild):
        self.dataset = dataset
        self.batch_size = batch_size
        self.repeat = repeat
        self.n_processes = n_processes
        self.mem_size = mem_size
        self._comm = comm
        self.order_sampler = order_sampler
        self.maxtasksperchild = maxtasksperchild

        self._allocate_shared_memory()

        self._interruption_testing = _interruption_testing

    def terminate(self):
        self._terminating = True

        # Terminate the thread first because it depends on the pool.
        if self._thread is not None:
            while self._thread.is_alive():
                self._thread.join(_response_time)

        if self._pool is not None:
            self._pool.terminate()

        self._thread = None
        self._pool = None

    @property
    def thread(self):
        return self._thread

    def measure_required(self):
        return self.mem_size is None

    def measure(self, dataset_timeout):
        # dataset_timeout: timeout in seconds or None

        status, prefetch_state, _ = self._comm.check()
        if status == _Communicator.STATUS_RESET:
            self.prefetch_state = prefetch_state

        indices = self._proceed()
        if indices is None:  # stop iteration
            batch = None
        else:
            batch_ret = [None]

            def fetch_batch():
                batch_ret[0] = [self.dataset[idx] for idx in indices]

            if dataset_timeout is None:
                # Timeout is not set: fetch synchronously
                fetch_batch()
            else:
                # Timeout is set: fetch asynchronously and watch for timeout
                thr = threading.Thread(target=fetch_batch)
                thr.daemon = True
                thr.start()
                thr.join(dataset_timeout)
                if thr.is_alive():
                    _raise_timeout_warning()
                thr.join()

            batch = batch_ret[0]
            self.mem_size = max(map(_measure, batch))
            self._allocate_shared_memory()

        return batch, self.prefetch_state

    def _allocate_shared_memory(self):
        if self.measure_required():
            self.mem_bulk = None
        else:
            self.mem_bulk = \
                sharedctypes.RawArray('b', self.batch_size * self.mem_size)

    def launch_thread(self):
        self._pool = multiprocessing.Pool(
            processes=self.n_processes,
            initializer=_fetch_setup,
            initargs=(self.dataset, self.mem_size, self.mem_bulk),
            maxtasksperchild=self.maxtasksperchild)
        if self._interruption_testing:
            pids = self._pool.map(_report_pid, range(self.n_processes))
            print(' '.join(map(str, pids)))
            sys.stdout.flush()

        thread = threading.Thread(target=self._run, name='prefetch_loop')
        thread.setDaemon(True)
        thread.start()
        self._thread = thread
        return thread

    def _run(self):
        # The entry routine of the prefetch thread.

        alive = True
        try:
            while alive:
                if self._terminating:
                    break
                alive = self._task()
        finally:
            self._pool.close()
            self._pool.join()

    def _task(self):
        # Do a single task in the prefetch thread.
        # Returns a bool indicating whether the loop should continue running.

        status, prefetch_state, reset_count = self._comm.check()
        if status == _Communicator.STATUS_RESET:
            self.prefetch_state = prefetch_state
        elif status == _Communicator.STATUS_TERMINATE:
            return False  # stop loop

        indices = self._proceed()
        if indices is None:  # stop iteration
            batch = None
        else:
            future = self._pool.map_async(_fetch_run, enumerate(indices))
            while True:
                try:
                    data_all = future.get(_response_time)
                except multiprocessing.TimeoutError:
                    if self._comm.is_terminated:
                        return False
                else:
                    break

            batch = [_unpack(data, self.mem_bulk) for data in data_all]

        self._comm.put(batch, self.prefetch_state, reset_count)
        return True

    def _proceed(self):
        (pos, epoch, is_new_epoch,
            previous_epoch_detail, order) = self.prefetch_state
        n = len(order) if order is not None else len(self.dataset)

        if pos < self.batch_size and epoch > 0 and not self.repeat:
            return None  # stop iteration

        previous_epoch_detail = epoch + pos / n

        new_pos = pos + self.batch_size
        if new_pos < n:
            if order is None:
                indices = numpy.arange(pos, new_pos)
            else:
                indices = order[pos:new_pos]
            is_new_epoch = False
        else:
            new_pos = new_pos - n if self.repeat else 0

            if order is None:
                indices = numpy.arange(pos, n)
                if self.repeat:
                    indices = \
                        numpy.concatenate((indices, numpy.arange(new_pos)))
            else:
                indices = order[pos:n]
                if self.repeat:
                    new_order = self.order_sampler(order, pos)
                    if len(new_order) != n:
                        raise ValueError('The size of order does not match '
                                         'the size of the previous order.')
                    order = new_order
                    indices = \
                        numpy.concatenate((indices, order[:new_pos]))
            epoch += 1
            is_new_epoch = True

        self.prefetch_state = _PrefetchState(
            new_pos, epoch, is_new_epoch,
            previous_epoch_detail, order)
        return indices


# Using `parametarized` funciton (e.g. bound method) with Pool is tricky due to
# restrictions imposed by Pickle. Picklable types differ across versions.
# Just using top-level function with globals seems to be safest.
# it doesn't mean thread safety broken or global variables visible;
# notice that each process uses different address space.
# To make static linter happy, we first initialize global variables.
_fetch_dataset = None
_fetch_mem_size = None
_fetch_mem_bulk = None


def _fetch_setup(dataset, mem_size, mem_bulk):
    global _fetch_dataset, _fetch_mem_size, _fetch_mem_bulk
    signal.signal(signal.SIGINT, signal.SIG_IGN)
    _fetch_dataset = dataset
    _fetch_mem_size = mem_size
    _fetch_mem_bulk = mem_bulk


def _fetch_run(inputs):
    i, index = inputs
    data = _fetch_dataset[index]
    if _fetch_mem_bulk is not None:
        offset = i * _fetch_mem_size
        limit = offset + _fetch_mem_size
        data = _pack(data, _fetch_mem_bulk, offset, limit)
    return data


def _report_pid(_):  # for testing
    return multiprocessing.current_process().pid


class _PackedNdarray(object):

    def __init__(self, array, mem, offset):
        self.shape = array.shape
        self.dtype = array.dtype
        self.nbytes = array.nbytes
        self.size = array.size
        self.offset = offset
        total = self.offset + self.nbytes
        if total > len(mem):
            raise ValueError(
                'Shared memory size is too small. expect:{}, actual:{}'.format(
                    total, len(mem)))
        target = numpy.frombuffer(mem, self.dtype, self.size, self.offset)
        target[...] = array.ravel()

    def unpack(self, mem):
        ret = numpy.frombuffer(mem, self.dtype, self.size, self.offset)
        ret = ret.reshape(self.shape).copy()
        return ret


def _measure(data):
    expect = 0
    t = type(data)
    if t is tuple or t is list or t is dict:
        for v in data:
            if isinstance(v, numpy.ndarray):
                expect += v.nbytes
    return expect


def _pack(data, mem, offset, limit):
    if len(mem) == 0:
        return data
    t = type(data)
    over = False
    if t is tuple or t is list:
        ret = []
        for v in data:
            if isinstance(v, numpy.ndarray):
                if v.nbytes + offset > limit:
                    over = True
                else:
                    v = _PackedNdarray(v, mem, offset)
                    offset += v.nbytes
            ret.append(v)
        data = t(ret)
    elif t is dict:
        ret = {}
        for k, v in six.iteritems(data):
            if isinstance(v, numpy.ndarray):
                if v.nbytes + offset > limit:
                    over = True
                else:
                    v = _PackedNdarray(v, mem, offset)
                    offset += v.nbytes
            ret[k] = v
        data = ret
    elif t is numpy.ndarray:
        if data.nbytes + offset > limit:
            over = True
        else:
            data = _PackedNdarray(data, mem, offset)
            offset += data.nbytes
    if over:
        expect = _measure(data)
        warnings.warn(
            'Shared memory size is too small.\n' +
            'Please set shared_mem option for MultiprocessIterator.\n' +
            'Expect shared memory size: {} bytes.\n'.format(expect) +
            'Actual shared memory size: {} bytes.'.format(limit - offset),
            UserWarning)
    return data


def _unpack(data, mem):
    if len(mem) == 0:
        return data
    t = type(data)
    if t is tuple or t is list:
        ret = []
        for v in data:
            if isinstance(v, _PackedNdarray):
                v = v.unpack(mem)
            ret.append(v)
        data = t(ret)
    elif t is dict:
        ret = {}
        for k, v in six.iteritems(data):
            if isinstance(v, _PackedNdarray):
                v = v.unpack(mem)
            ret[k] = v
        data = ret
    elif t is _PackedNdarray:
        data = data.unpack(mem)
    return data<|MERGE_RESOLUTION|>--- conflicted
+++ resolved
@@ -106,11 +106,8 @@
 
     def __init__(self, dataset, batch_size, repeat=True, shuffle=None,
                  n_processes=None, n_prefetch=1, shared_mem=None,
-<<<<<<< HEAD
-                 order_sampler=None, maxtasksperchild=None):
-=======
-                 order_sampler=None, dataset_timeout=30.0):
->>>>>>> 4cb03dfb
+                 order_sampler=None, dataset_timeout=30.0,
+                 maxtasksperchild=None):
         self.dataset = dataset
         self.batch_size = batch_size
         self.repeat = repeat
@@ -118,11 +115,8 @@
         self.n_processes = n_processes or multiprocessing.cpu_count()
         self.n_prefetch = max(n_prefetch, 1)
         self.shared_mem = shared_mem
-<<<<<<< HEAD
+        self.dataset_timeout = dataset_timeout
         self._maxtasksperchild = maxtasksperchild
-=======
-        self.dataset_timeout = dataset_timeout
->>>>>>> 4cb03dfb
 
         if self.shuffle is not None:
             if order_sampler is not None:
