from __future__ import division
from multiprocessing import pool

import numpy
import six

from chainer.dataset import iterator
from chainer.iterators.order_samplers import ShuffleOrderSampler


class MultithreadIterator(iterator.Iterator):

    """Dataset iterator that loads examples in parallel.

    This is an implementation of :class:`~chainer.dataset.Iterator` that loads
    examples with worker threads. It uses the standard :mod:`threading`
    module to parallelize the loading.

    Note that this iterator effectively prefetches the examples for the next
    batch asynchronously after the current batch is returned.

    This iterator saves ``-1`` instead of ``None`` in snapshots since some
    serializers do not support ``None``.

    Args:
        dataset (~chainer.dataset.Dataset): Dataset to iterate.
        batch_size (int): Number of examples within each batch.
        repeat (bool): If ``True``, it infinitely loops over the dataset.
            Otherwise, it stops iteration at the end of the first epoch.
        shuffle (bool): If ``True``, the order of examples is shuffled at the
            beginning of each epoch. Otherwise, examples are extracted in the
            order of indexes. If ``None`` and no ``order_sampler`` is given,
            the behavior is the same as the case with ``shuffle=True``.
        n_threads (int): Number of worker threads.
        order_sampler (callable): A callable that generates the order
            of the indices to sample in the next epoch when a epoch finishes.
            This function should take two arguements: the current order
            and the current position of the iterator.
            This should return the next order. The size of the order
            should remain constant.
            This option cannot be used when ``shuffle`` is not ``None``.

    """

    def __init__(self, dataset, batch_size, repeat=True, shuffle=None,
                 n_threads=1, order_sampler=None):
        self.dataset = dataset
        self.batch_size = batch_size
        self._repeat = repeat
        self._shuffle = shuffle
        self._prefetch_order = None  # used at the end of each epoch
        self.current_position = 0
        self.epoch = 0

        if self._shuffle is not None:
            if order_sampler is not None:
                raise ValueError('`shuffle` is not `None` and a custom '
                                 '`order_sampler` is set. Please set '
                                 '`shuffle` to `None` to use the custom '
                                 'order sampler.')
            else:
                if self._shuffle:
                    order_sampler = ShuffleOrderSampler()
        else:
            if order_sampler is None:
                order_sampler = ShuffleOrderSampler()
        self.order_sampler = order_sampler

        self.n_threads = n_threads
        self._pool = None

        self.reset()

    def reset(self):
        self.current_position = 0
        self.epoch = 0
        self.is_new_epoch = False
        if self.order_sampler:
            self._order = self.order_sampler(
                numpy.arange(len(self.dataset)), 0)
        else:
            self._order = None

        # reset internal state
        self._next = None
        self._previous_epoch_detail = None

    def __enter__(self):
        return self

    def __exit__(self, exc_type, exc_value, traceback):
        self.finalize()

    def finalize(self):
        pool = self._pool

        self._next = None
        self._pool = None
        if pool is not None:
            pool.terminate()

    def __next__(self):
        if not self._repeat and self.epoch > 0:
            raise StopIteration

        self._previous_epoch_detail = self.epoch_detail

        if self._next is None:
            # load for the first iteration
            self._invoke_prefetch()

        batch = self._get()
        self._invoke_prefetch()  # prefetch for the next iteration
        return batch

    next = __next__

    @property
    def epoch_detail(self):
        return self.epoch + self.current_position / self._epoch_size

    @property
    def previous_epoch_detail(self):
        return self._previous_epoch_detail

    def serialize(self, serializer):
        self.current_position = serializer(
            'current_position', self.current_position)
        self.epoch = serializer('epoch', self.epoch)
        self.is_new_epoch = serializer('is_new_epoch', self.is_new_epoch)
        self._order = serializer('_order', self._order)
        self._previous_epoch_detail = serializer(
            'previous_epoch_detail', self._previous_epoch_detail)
        self._next = None

    @staticmethod
    def _read(args):
        dataset, index = args
        return dataset[index]

    def _invoke_prefetch(self):
        assert self._next is None
        if not self._repeat and self.epoch > 0:
            return
        if self._pool is None:
            self._pool = pool.ThreadPool(self.n_threads)
        n = self._epoch_size
        i = self.current_position

        order = self._order
        args = []
        dataset = self.dataset
        epoch = self.epoch
        is_new_epoch = False
        for _ in six.moves.range(self.batch_size):
            index = i if order is None else order[i]
            args.append((dataset, index))
            i += 1
            if i >= n:
                epoch += 1
                is_new_epoch = True
                i = 0
                if not self._repeat:
                    break
                if order is not None:
                    # We cannot shuffle the order directly here, since the
                    # iterator may be serialized before the prefetched data are
                    # consumed by the user, in which case an inconsistency
                    # appears.
                    new_order = self.order_sampler(order, i)
                    if len(new_order) != len(order):
                        raise ValueError('The size of order does not match '
                                         'the size of the previous order.')
                    order = new_order

        self._next = self._pool.map_async(MultithreadIterator._read, args)
        self._next_state = (i, epoch, is_new_epoch, order)

    def _get(self):
        next = self._next
        while not next.ready():
            next.wait(0.5)  # To avoid interruption bug in Python2

        batch = [data for data in next.get()]
        self._next = None

        (self.current_position, self.epoch,
         self.is_new_epoch, self._order) = self._next_state
        return batch

    @property
<<<<<<< HEAD
    def repeat(self):
        return self._repeat
=======
    def _epoch_size(self):
        if self._order is None:
            epoch_size = len(self.dataset)
        else:
            epoch_size = len(self._order)
        return epoch_size
>>>>>>> 361d3c21
<|MERGE_RESOLUTION|>--- conflicted
+++ resolved
@@ -189,14 +189,13 @@
         return batch
 
     @property
-<<<<<<< HEAD
-    def repeat(self):
-        return self._repeat
-=======
     def _epoch_size(self):
         if self._order is None:
             epoch_size = len(self.dataset)
         else:
             epoch_size = len(self._order)
         return epoch_size
->>>>>>> 361d3c21
+
+    @property
+    def repeat(self):
+        return self._repeat