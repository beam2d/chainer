from __future__ import absolute_import

import numpy

import chainer
from chainer import _backend
from chainer.backends import _cpu
from chainer.configuration import config


_ideep_version = None
_error = None

try:
    import ideep4py as ideep  # NOQA
    from ideep4py import mdarray  # type: ignore # NOQA
    _ideep_version = 2 if hasattr(ideep, '__version__') else 1
except ImportError as e:
    _error = e
    _ideep_version = None

    class mdarray(object):  # type: ignore
        pass  # for type testing


class Intel64Device(_backend.Device):

<<<<<<< HEAD
    xp = numpy
    name = '@intel64'
    supported_array_types = (numpy.ndarray, mdarray)
=======
    """Device for Intel64 (Intel Architecture) backend with iDeep"""
>>>>>>> 9f79c69b

    def __init__(self):
        check_ideep_available()
        super(Intel64Device, self).__init__()

    @staticmethod
    def from_array(array):
        if isinstance(array, mdarray):
            return Intel64Device()
        return None

    def __eq__(self, other):
        return isinstance(other, Intel64Device)

    def __repr__(self):
        return '<{}>'.format(self.__class__.__name__)

    def send_array(self, array):
        if isinstance(array, ideep.mdarray):
            return array

        if not isinstance(array, numpy.ndarray):
            array = _cpu._to_cpu(array)  # to numpy.ndarray

        if (isinstance(array, numpy.ndarray) and
                array.ndim in (1, 2, 4) and
                0 not in array.shape):
            # TODO(kmaehashi): Remove ndim validation once iDeep has fixed.
            # Currently iDeep only supports (1, 2, 4)-dim arrays.
            # Note that array returned from `ideep.array` may not be an
            # iDeep mdarray, e.g., when the dtype is not float32.
            array = ideep.array(array, itype=ideep.wgt_array)
        return array


# ------------------------------------------------------------------------------
# ideep configuration
# ------------------------------------------------------------------------------
_SHOULD_USE_IDEEP = {
    '==always': {'always': True, 'auto': False, 'never': False},
    '>=auto':   {'always': True, 'auto': True,  'never': False},
}


def is_ideep_available():
    """Returns if iDeep is available.

    Returns:
        bool: ``True`` if the supported version of iDeep is installed.
    """
    return _ideep_version is not None and _ideep_version == 2


def check_ideep_available():
    """Checks if iDeep is available.

    When iDeep is correctly set up, nothing happens.
    Otherwise it raises ``RuntimeError``.
    """
    if _ideep_version is None:
        # If the error is missing shared object, append a message to
        # redirect to the ideep website.
        msg = str(_error)
        if 'cannot open shared object file' in msg:
            msg += ('\n\nEnsure iDeep requirements are satisfied: '
                    'https://github.com/intel/ideep')
        raise RuntimeError(
            'iDeep is not available.\n'
            'Reason: {}: {}'.format(type(_error).__name__, msg))
    elif _ideep_version != 2:
        raise RuntimeError(
            'iDeep is not available.\n'
            'Reason: Unsupported iDeep version ({})'.format(_ideep_version))


def should_use_ideep(level):
    """Determines if we should use iDeep.

    This function checks ``chainer.config.use_ideep`` and availability
    of ``ideep4py`` package.

    Args:
        level (str): iDeep use level. It must be either ``'==always'`` or
            ``'>=auto'``. ``'==always'`` indicates that the ``use_ideep``
            config must be ``'always'`` to use iDeep.

    Returns:
        bool: ``True`` if the caller should use iDeep.

    """
    if not is_ideep_available():
        return False

    # TODO(niboshi):
    # Add lowest_version argument and compare with ideep version.
    # Currently ideep does not provide a way to retrieve its version.

    if level not in _SHOULD_USE_IDEEP:
        raise ValueError('invalid iDeep use level: %s '
                         '(must be either of "==always" or ">=auto")' %
                         repr(level))

    flags = _SHOULD_USE_IDEEP[level]

    use_ideep = config.use_ideep
    if use_ideep not in flags:
        raise ValueError('invalid use_ideep configuration: %s '
                         '(must be either of "always", "auto", or "never")' %
                         repr(use_ideep))
    return flags[use_ideep]


def inputs_all_ready(inputs, supported_ndim=(2, 4)):
    """Checks if input arrays are supported for an iDeep primitive.

    Before calling an iDeep primitive (e.g., ``ideep4py.linear.Forward``), you
    need to make sure that all input arrays are ready for the primitive by
    calling this function.
    Information to be checked includes array types, dimesions and data types.
    The function checks ``inputs`` info and ``supported_ndim``.

    Inputs to be tested can be any of ``Variable``, ``numpy.ndarray`` or
    ``ideep4py.mdarray``. However, all inputs to iDeep primitives must be
    ``ideep4py.mdarray``. Callers of iDeep primitives are responsible of
    converting all inputs to ``ideep4py.mdarray``.

    Args:
        inputs (sequence of arrays or variables):
            Inputs to be checked.
        supported_ndim (tuple of ints):
            Supported ndim values for the iDeep primitive.

    Returns:
        bool: ``True`` if all conditions meet.

    """

    def _is_supported_array_type(a):
        return isinstance(a, ideep.mdarray) or ideep.check_type([a])

    if not is_ideep_available():
        return False

    inputs = [x.data if isinstance(x, chainer.variable.Variable)
              else x for x in inputs]

    return (ideep.check_ndim(inputs, supported_ndim)
            and all([_is_supported_array_type(a) for a in inputs]))<|MERGE_RESOLUTION|>--- conflicted
+++ resolved
@@ -25,13 +25,11 @@
 
 class Intel64Device(_backend.Device):
 
-<<<<<<< HEAD
+    """Device for Intel64 (Intel Architecture) backend with iDeep"""
+
     xp = numpy
     name = '@intel64'
     supported_array_types = (numpy.ndarray, mdarray)
-=======
-    """Device for Intel64 (Intel Architecture) backend with iDeep"""
->>>>>>> 9f79c69b
 
     def __init__(self):
         check_ideep_available()
