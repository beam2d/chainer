--- conflicted
+++ resolved
@@ -12,13 +12,8 @@
     holds the filter weight and bias vector as parameters.
 
     Args:
-<<<<<<< HEAD
-        in_channels (int or None): Number of channels of input arrays. If
-            ``None``, parameter initialization will be deferred until the
-=======
         in_channels (int or None): Number of channels of input arrays.
             If ``None``, parameter initialization will be deferred until the
->>>>>>> 52b2a320
             first forward data pass at which time the size will be determined.
         out_channels (int): Number of channels of output arrays.
         ksize (int or pair of ints): Size of filters (a.k.a. kernels).
