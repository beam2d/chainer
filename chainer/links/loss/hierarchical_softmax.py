
import copy

from collections import defaultdict
import numpy
import six

from chainer import cuda
from chainer import function
from chainer.initializers import uniform
from chainer import link
from chainer.utils import type_check
from chainer import variable


LEAF = -1
FINISH_SAMPLING = -2


class TreeParser(object):

    def __init__(self):
        self.next_id = 0

    def size(self):
        return self.next_id

    def get_paths(self):
        return self.paths

    def get_codes(self):
        return self.codes

    def get_parent2child(self):
        return self.parent2child

    def parse(self, tree):
        self.next_id = 0
        self.path = []
        self.code = []
        self.paths = {}
        self.codes = {}
        self.parent2child = defaultdict(list)
        self._parse(tree)

        assert(len(self.path) == 0)
        assert(len(self.code) == 0)
        assert(len(self.paths) == len(self.codes))

    def _parse(self, node):
        if isinstance(node, tuple):
            # internal node
            if len(node) != 2:
                raise ValueError(
                    'All internal nodes must have two child nodes')
            left, right = node

            left_node_is_leaf = isinstance(left, int)
            if left_node_is_leaf:
                self.parent2child[self.next_id] += [LEAF]

            self.path.append(self.next_id)

            if len(self.path) >= 2:
                # Add {parent_node => child_node} into dictironary.
                # This dictionary will be used in sampling step.
                parent_node_id, child_node_id = self.path[-2:]
                self.parent2child[parent_node_id] += [child_node_id]

            self.next_id += 1
            self.code.append(1.0)
            self._parse(left)

            self.code[-1] = -1.0
            self._parse(right)

            self.path.pop()
            self.code.pop()

        else:
            # leaf node
            self.paths[node] = numpy.array(self.path, dtype=numpy.int32)
            self.codes[node] = numpy.array(self.code, dtype=numpy.float32)


class BinaryHierarchicalSoftmaxFunction(function.Function):

    """Hierarchical softmax function based on a binary tree.

    This function object should be allocated beforehand, and be copied on every
    forward computation, since the initializer parses the given tree. See the
    implementation of :class:`BinaryHierarchicalSoftmax` for details.

    Args:
        tree: A binary tree made with tuples like ``((1, 2), 3)``.

    .. seealso::
       See :class:`BinaryHierarchicalSoftmax` for details.

    """

    def __init__(self, tree):
        parser = TreeParser()
        parser.parse(tree)
        paths = parser.get_paths()
        codes = parser.get_codes()
        parent2child = parser.get_parent2child()
        n_vocab = max(paths.keys()) + 1
        self.n_vocab = n_vocab
        self.paths = numpy.concatenate(
            [paths[i] for i in six.moves.range(n_vocab) if i in paths])
        self.codes = numpy.concatenate(
            [codes[i] for i in six.moves.range(n_vocab) if i in codes])

        def _convert(x):
            if len(x) == 1:
                return x + [LEAF]
            else:
                return x

        def _convert_func(parent2child, i):
            if i in parent2child:
                return _convert(parent2child[i])
            else:
                return [LEAF, LEAF]

        parent2child = [_convert_func(parent2child, i) for i in
                        six.moves.range(n_vocab + 2)]
        self.parent2child = numpy.array(parent2child, dtype=numpy.int32)

        begins = numpy.empty((n_vocab + 1,), dtype=numpy.int32)
        begins[0] = 0
        for i in six.moves.range(0, n_vocab):
            length = len(paths[i]) if i in paths else 0
            begins[i + 1] = begins[i] + length
        self.begins = begins

        self.parser_size = parser.size()

    def check_type_forward(self, in_types):
        type_check.expect(in_types.size() == 3)
        x_type, t_type, w_type = in_types

        type_check.expect(
            x_type.dtype == numpy.float32,
            x_type.ndim == 2,
            t_type.dtype == numpy.int32,
            t_type.ndim == 1,
            x_type.shape[0] == t_type.shape[0],
            w_type.dtype == numpy.float32,
            w_type.ndim == 2,
            w_type.shape[0] == self.parser_size,
            w_type.shape[1] == x_type.shape[1],
        )

    def to_gpu(self, device=None):
        with cuda._get_device(device):
            self.paths = cuda.to_gpu(self.paths)
            self.codes = cuda.to_gpu(self.codes)
            self.begins = cuda.to_gpu(self.begins)

    def to_cpu(self):
        self.paths = cuda.to_cpu(self.paths)
        self.codes = cuda.to_cpu(self.codes)
        self.begins = cuda.to_cpu(self.begins)

    def forward_cpu(self, inputs):
        x, t, W = inputs

        loss = numpy.float32(0.0)
        for ix, it in six.moves.zip(x, t):
            loss += self._forward_cpu_one(ix, it, W)
        return numpy.array(loss),

    def _forward_cpu_one(self, x, t, W):
        begin = self.begins[t]
        end = self.begins[t + 1]

        w = W[self.paths[begin:end]]
        wxy = w.dot(x) * self.codes[begin:end]
        loss = numpy.logaddexp(0.0, -wxy)  # == log(1 + exp(-wxy))
        return numpy.sum(loss)

    def backward_cpu(self, inputs, grad_outputs):
        x, t, W = inputs
        gloss, = grad_outputs
        gx = numpy.empty_like(x)
        gW = numpy.zeros_like(W)
        for i, (ix, it) in enumerate(six.moves.zip(x, t)):
            gx[i] = self._backward_cpu_one(ix, it, W, gloss, gW)
        return gx, None, gW

    def _backward_cpu_one(self, x, t, W, gloss, gW):
        begin = self.begins[t]
        end = self.begins[t + 1]

        path = self.paths[begin:end]
        w = W[path]
        wxy = w.dot(x) * self.codes[begin:end]
        g = -gloss * self.codes[begin:end] / (1.0 + numpy.exp(wxy))
        gx = g.dot(w)
        gw = g.reshape((g.shape[0], 1)).dot(x.reshape(1, x.shape[0]))
        gW[path] += gw
        return gx

    def forward_gpu(self, inputs):
        x, t, W = inputs
        max_length = cuda.reduce(
            'T t, raw T begins', 'T out', 'begins[t + 1] - begins[t]',
            'max(a, b)', 'out = a', '0',
            'binary_hierarchical_softmax_max_length')(t, self.begins)
        max_length = cuda.to_cpu(max_length)[()]

        length = max_length * x.shape[0]
        ls = cuda.cupy.empty((length,), dtype=numpy.float32)
        n_in = x.shape[1]
        wxy = cuda.cupy.empty_like(ls)
        cuda.elementwise(
            '''raw T x, raw T w, raw int32 ts, raw int32 paths,
            raw T codes, raw int32 begins, int32 c, int32 max_length''',
            'T ls, T wxy',
            '''
            int ind = i / max_length;
            int offset = i - ind * max_length;
            int t = ts[ind];

            int begin = begins[t];
            int length = begins[t + 1] - begins[t];

            if (offset < length) {
              int p = begin + offset;
              int node = paths[p];

              T wx = 0;
              for (int j = 0; j < c; ++j) {
                int w_ind[] = {node, j};
                int x_ind[] = {ind, j};
                wx += w[w_ind] * x[x_ind];
              }
              wxy = wx * codes[p];
              ls = log(1 + exp(-wxy));
            } else {
              ls = 0;
            }
            ''',
            'binary_hierarchical_softmax_forward'
        )(x, W, t, self.paths, self.codes, self.begins, n_in, max_length, ls,
          wxy)
        self.max_length = max_length
        self.wxy = wxy
        return ls.sum(),

    def backward_gpu(self, inputs, grad_outputs):
        x, t, W = inputs
        gloss, = grad_outputs

        n_in = x.shape[1]
        gx = cuda.cupy.zeros_like(x)
        gW = cuda.cupy.zeros_like(W)
        cuda.elementwise(
            '''T wxy, raw T x, raw T w, raw int32 ts, raw int32 paths,
            raw T codes, raw int32 begins, raw T gloss,
            int32 c, int32 max_length''',
            'raw T gx, raw T gw',
            '''
            int ind = i / max_length;
            int offset = i - ind * max_length;
            int t = ts[ind];

            int begin = begins[t];
            int length = begins[t + 1] - begins[t];

            if (offset < length) {
              int p = begin + offset;
              int node = paths[p];
              T code = codes[p];

              T g = -gloss[0] * code / (1.0 + exp(wxy));
              for (int j = 0; j < c; ++j) {
                int w_ind[] = {node, j};
                int x_ind[] = {ind, j};
                atomicAdd(&gx[x_ind], g * w[w_ind]);
                atomicAdd(&gw[w_ind], g * x[x_ind]);
              }
            }
            ''',
            'binary_hierarchical_softmax_bwd'
        )(self.wxy, x, W, t, self.paths, self.codes, self.begins, gloss, n_in,
          self.max_length, gx, gW)
        return gx, None, gW


class BinaryHierarchicalSoftmax(link.Link):

    """Hierarchical softmax layer over binary tree.

    In natural language applications, vocabulary size is too large to use
    softmax loss.
    Instead, the hierarchical softmax uses product of sigmoid functions.
    It costs only :math:`O(\\log(n))` time where :math:`n` is the vocabulary
    size in average.

    At first a user need to prepare a binary tree whose each leaf is
    corresponding to a word in a vocabulary.
    When a word :math:`x` is given, exactly one path from the root of the tree
    to the leaf of the word exists.
    Let :math:`\\mbox{path}(x) = ((e_1, b_1), \\dots, (e_m, b_m))` be the path
    of :math:`x`, where :math:`e_i` is an index of :math:`i`-th internal node,
    and :math:`b_i \\in \\{-1, 1\\}` indicates direction to move at
    :math:`i`-th internal node (-1 is left, and 1 is right).
    Then, the probability of :math:`x` is given as below:

    .. math::

       P(x) &= \\prod_{(e_i, b_i) \\in \\mbox{path}(x)}P(b_i | e_i)  \\\\
            &= \\prod_{(e_i, b_i) \\in \\mbox{path}(x)}\\sigma(b_i x^\\top
               w_{e_i}),

    where :math:`\\sigma(\\cdot)` is a sigmoid function, and :math:`w` is a
    weight matrix.

    This function costs :math:`O(\\log(n))` time as an average length of paths
    is :math:`O(\\log(n))`, and :math:`O(n)` memory as the number of internal
    nodes equals :math:`n - 1`.

    Args:
        in_size (int): Dimension of input vectors.
        tree: A binary tree made with tuples like `((1, 2), 3)`.

    Attributes:
        W (~chainer.Variable): Weight parameter matrix.

    See: Hierarchical Probabilistic Neural Network Language Model [Morin+,
    AISTAT2005].

    """

    def __init__(self, in_size, tree):
        # This function object is copied on every forward computation.
        super(BinaryHierarchicalSoftmax, self).__init__()
        self._func = BinaryHierarchicalSoftmaxFunction(tree)
<<<<<<< HEAD
        super(BinaryHierarchicalSoftmax, self).__init__(
            W=(self._func.parser_size, in_size))
        self.W.data[...] = numpy.random.uniform(-1, 1, self.W.shape)
        self.tree = tree
=======

        with self.init_scope():
            self.W = variable.Parameter(uniform.Uniform(1),
                                        (self._func.parser_size, in_size))
>>>>>>> 2a452f33

    def to_gpu(self, device=None):
        with cuda._get_device(device):
            super(BinaryHierarchicalSoftmax, self).to_gpu(device)
            self._func.to_gpu(device)

    def to_cpu(self):
        super(BinaryHierarchicalSoftmax, self).to_cpu()
        self._func.to_cpu()

    @staticmethod
    def create_huffman_tree(word_counts):
        """Makes a Huffman tree from a dictionary containing word counts.

        This method creates a binary Huffman tree, that is required for
        :class:`BinaryHierarchicalSoftmax`.
        For example, ``{0: 8, 1: 5, 2: 6, 3: 4}`` is converted to
        ``((3, 1), (2, 0))``.

        Args:
            word_counts (dict of int key and int or float values):
                Dictionary representing counts of words.

        Returns:
            Binary Huffman tree with tuples and keys of ``word_coutns``.

        """
        if len(word_counts) == 0:
            raise ValueError('Empty vocabulary')

        q = six.moves.queue.PriorityQueue()
        # Add unique id to each entry so that we can compare two entries with
        # same counts.
        # Note that itreitems randomly order the entries.
        for uid, (w, c) in enumerate(six.iteritems(word_counts)):
            q.put((c, uid, w))

        while q.qsize() >= 2:
            (count1, id1, word1) = q.get()
            (count2, id2, word2) = q.get()
            count = count1 + count2
            tree = (word1, word2)
            q.put((count, min(id1, id2), tree))

        return q.get()[2]

    def sampling(self, x):
        """Sampling word id for given input from tree path.

        Args:
            x (~chainer.Variable): Input variable for sampling word ids.
                                 : Examples: Variable(
                                            [
                                              [0.2, 0.2, 0.3],
                                              [0.1, 0.3, 0.1],
                                              [0.2, 0.3, 0.4]
                                            ])
        Returns:
            ~chainer.Variable: List of word indexes.
                             : Examples: [0, 10, 3]
        """
        if len(self.tree) == 0:
            raise ValueError('Empty tree')

        xp = self.xp
        parent2child = xp.array(self._func.parent2child, dtype=xp.int32)
        batchsize = x.data.shape[0]
        start_ids = xp.zeros(batchsize, 'i')
        _lst_next_ids = []
        _lst_choose_ids = []

        def _sigmoid(x):
            half = x.dtype.type(0.5)
            return self.xp.tanh(x * half) * half + half

        while True:
            w = self.W.data[start_ids]
            x_t = xp.transpose(x.data)
            score = xp.sum(xp.dot(w, x_t), axis=1)
            prob_left = _sigmoid(score)[:, None]
            prob_right = xp.ones_like(prob_left) - prob_left
            prob = xp.concatenate([prob_left, prob_right], axis=1)

            choosed_idx = xp.argmax(xp.random.gumbel(size=prob.shape) + prob,
                                    axis=1)
            rows = xp.arange(batchsize, dtype=xp.int32)
            columns = choosed_idx

            _lst_next_ids.append(start_ids)
            _lst_choose_ids.append(choosed_idx)

            next_ids = parent2child[start_ids][rows, columns]
            next_ids = xp.where(next_ids != LEAF, next_ids, FINISH_SAMPLING)

            # check whether all nodes are LEAF.
            if xp.all(next_ids == FINISH_SAMPLING):
                # if all nodes will reach leaf, then finish sampling.
                break
            start_ids = next_ids

        sampling = [[] for _ in six.moves.range(batchsize)]
        for _next_ids, _choose_ids in zip(_lst_next_ids, _lst_choose_ids):
            _next_ids = cuda.to_cpu(_next_ids)
            for m in six.moves.range(batchsize):
                if _next_ids[m] != FINISH_SAMPLING:
                    sampling[m].append(_choose_ids[m])

        # Find word id from tree.
        output = []
        for sampling_lst in sampling:
            tree = self.tree
            for node_id in sampling_lst:
                tree = tree[int(node_id)]
            output.append(tree)
        return output

    def __call__(self, x, t):
        """Computes the loss value for given input and ground truth labels.

        Args:
            x (~chainer.Variable): Input to the classifier at each node.
            t (~chainer.Variable): Batch of ground truth labels.

        Returns:
            ~chainer.Variable: Loss value.

        """
        f = copy.copy(self._func)  # creates a copy of the function node
        return f(x, t, self.W)<|MERGE_RESOLUTION|>--- conflicted
+++ resolved
@@ -339,17 +339,10 @@
         # This function object is copied on every forward computation.
         super(BinaryHierarchicalSoftmax, self).__init__()
         self._func = BinaryHierarchicalSoftmaxFunction(tree)
-<<<<<<< HEAD
-        super(BinaryHierarchicalSoftmax, self).__init__(
-            W=(self._func.parser_size, in_size))
-        self.W.data[...] = numpy.random.uniform(-1, 1, self.W.shape)
         self.tree = tree
-=======
-
         with self.init_scope():
             self.W = variable.Parameter(uniform.Uniform(1),
                                         (self._func.parser_size, in_size))
->>>>>>> 2a452f33
 
     def to_gpu(self, device=None):
         with cuda._get_device(device):
