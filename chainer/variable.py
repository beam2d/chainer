import collections
import copy
import heapq
import traceback
import warnings
import weakref

import numpy
import six

import chainer
from chainer import _backprop_utils
from chainer import backend
from chainer.backends import cuda
from chainer.backends import intel64
from chainer import initializers
from chainer.initializers import constant
from chainer.utils import argument
import chainerx


def _check_grad_type(func, x, gx):
    if x.data is None or gx is None:
        # ``x.data is None`` implies that the data array is not retained
        return
    if not chainer.is_arrays_compatible((gx, x.data)):
        msg = ('Type of data and grad mismatch\ngrad: %s != data: %s' %
               (type(gx), type(x.data)))
        typ = TypeError
    elif gx.dtype != x.data.dtype:
        msg = ('Dtype of data and grad mismatch\ngrad: %s != data: %s' %
               (gx.dtype, x.data.dtype))
        typ = TypeError
    elif gx.shape != x.data.shape:
        msg = ('Shape of data and grad mismatch\ngrad: %s != data: %s' %
               (gx.shape, x.data.shape))
        typ = ValueError
    else:
        return

    detail = ''
    if func:
        detail = 'Function `{0}` ({1}) has a bug.\n'.format(
            type(func)._impl_name, func.label)
        stack = func.stack
        if stack:
            detail += 'Stacktrace of the function is below:\n'
            for line in traceback.format_list(func.stack):
                detail += line
        detail += '''
Please report this error to the issue tracker with the stack trace,
the information of your environment, and your script:
https://github.com/chainer/chainer/issues/new.
'''.format(type(func).__name__, func.label)

    raise typ(detail + msg)


def variable_repr(var):
    """Return the string representation of a variable.

    Args:
        var (~chainer.Variable): Input Variable.
    .. seealso:: numpy.array_repr
    """
    arr = backend.to_numpy(var.array)

    if var.name:
        prefix = 'variable ' + var.name
    else:
        prefix = 'variable'

    if arr is None:
        lst = 'None'
    elif arr.size > 0 or arr.shape == (0,):
        lst = numpy.array2string(arr, None, None, None, ', ', prefix + '(')
    else:  # show zero-length shape unless it is (0,)
        lst = '[], shape=%s' % (repr(arr.shape),)

    return '%s(%s)' % (prefix, lst)


def variable_str(var):
    """Return the string representation of a variable.

    Args:
        var (~chainer.Variable): Input Variable.
    .. seealso:: numpy.array_str
    """
    arr = backend.to_numpy(var.array)

    if var.name:
        prefix = 'variable ' + var.name
    else:
        prefix = 'variable'

    if arr is None:
        lst = 'None'
    else:
        lst = numpy.array2string(arr, None, None, None, ' ', prefix + '(')

    return '%s(%s)' % (prefix, lst)


class VariableNode(object):

    """Node in the backward computational graph representing a variable.

    This object represents a variable node in a computational graph. The node
    is used in error backpropagation (a.k.a. backprop) to determine which
    gradient to be passed to each function.

    A variable node is held by the corresponding :class:`~chainer.Variable`
    object, which is managed by users. :class:`~chainer.FunctionNode` objects
    that take the variable as an input also hold references to the variable
    node.

    Note that the node does not hold a reference to the corresponding data
    array in general. The data array is actually accessible by the node in the
    following cases.

    1. If there exists a :class:`~chainer.Variable` object that holds a
       reference to the variable node, the variable node holds a weak reference
       to the variable object, and thus the data array is accessible via the
       weak reference.
    2. If :meth:`retain_data` is called, the node holds a reference to the data
       array. It is mainly called by a function that needs the input or output
       data array in its backprop procedure.
       See :meth:`FunctionNode.retain_inputs()
       <chainer.FunctionNode.retain_inputs>`
       and :meth:`FunctionNode.retain_outputs()
       <chainer.FunctionNode.retain_outputs>` for more details.

    Users usually do not need to touch this variable node object. The
    computational graph is automatically managed by Chainer, and any interface
    that is beneficial for users is also provided by
    :class:`~chainer.Variable`.

    Args:
        variable (Variable): The corresponding variable object.
        name (str): Name of the variable node.

    Attributes:
        dtype: Data type of the data array.
        shape: Shape of the data array.
        name (str): Name of the variable node.

    """

    _creator_node = None
    _data = None
    _rank = 0
    # Name of the Function is assigned if this variable is a gradient generated
    # by an old-style Function
    _old_style_grad_generator = None

    def __init__(self, variable, name, **kwargs):
        if kwargs:
            argument.check_unexpected_kwargs(
                kwargs,
                grad='unexpected keyword argument "grad": '
                     'pass the gradient to Variable instead'
            )
        self._variable = weakref.ref(variable)
        self.name = name
        self._requires_grad = variable.requires_grad

        vdata = variable.data
        self._update_data_info(vdata)

    @property
    def creator(self):
        """Function object that created this variable node.

        When the function is implemented with the old-style API (i.e., it uses
        :class:`~chainer.Function` class),
        this property returns the :class:`~chainer.Function` object.
        The object is extracted from the :class:`~chainer.FunctionAdapter`
        object, so the returned object is not the function node, but instead
        the actual implementation of forward and backward procedures.

        When the function is implemented with the new-style API (i.e., it uses
        :class:`~chainer.FunctionNode` class),
        this property returns the function node
        object. In this case, the returned object is same as
        :attr:`creator_node`.

        .. warning::

           As of v3.0.0, when the creator is an old-style function, the
           following code is invalid:

           .. code-block:: python

              creator = v.creator
              v.creator = None
              ...
              v.creator = creator

           The point is that :class:`~chainer.FunctionNode` objects are used
           as nodes in the computational graph instead of
           :class:`~chainer.Function`, and each :class:`~chainer.Function`
           object only holds a *weak reference* to the corresponding
           :class:`~chainer.FunctionNode`.
           Since ``creator`` returns the :class:`~chainer.Function` object,
           the :class:`~chainer.FunctionNode` object is not kept by preserving
           ``creator``.

           The above code should be fixed as follows.

           .. code-block:: python

              creator_node = v.creator_node
              v.creator_node = None
              ...
              v.creator_node = creator_node

        """
        node = self._creator_node
        if node is None:
            return None

        if isinstance(node, chainer.function.FunctionAdapter):
            return node.function
        return node

    @creator.setter
    def creator(self, func):
        self.creator_node = func

    @property
    def creator_node(self):
        """Function node that has this variable as an output.

        See :class:`~chainer.FunctionNode` for the definition of a function
        node.

        """
        return self._creator_node

    @creator_node.setter
    def creator_node(self, func):
        if isinstance(func, chainer.Function):
            func = func.node
        self._creator_node = func
        if func is not None:
            self._rank = func.rank + 1

    @property
    def data(self):
        """Data array of the corresponding variable.

        If the data is not available, it returns ``None``.

        """
        return self._data

    @data.setter
    def data(self, d):
        self._data = d
        self._update_data_info(d)

    @property
    def grad(self):
        """Gradient array of the corresponding variable.

        If the variable is not available, it returns ``None``.

        """
        var = self._variable()
        return None if var is None else var.grad

    @property
    def grad_var(self):
        """Gradient variable of the corresponding variable.

        If the corresponding variable is not available, it return ``None``.

        """
        var = self._variable()
        return None if var is None else var._grad_var

    def _set_grad_var_if_available(self, g):
        var = self._variable()
        if var is not None:
            var._grad_var = g

    @property
    def label(self):
        """Short text that represents the variable node."""
        if self.shape == ():
            return str(self.dtype)
        return '(%s), %s' % (', '.join(map(str, self.shape)),
                             str(self.dtype))

    @property
    def rank(self):
        return self._rank

    @property
    def requires_grad(self):
        """It indicates that ``grad`` will be set in backward calculation."""
        return self._requires_grad

    def get_variable(self):
        """Returns the corresponding :class:`~chainer.Variable` object.

        VariableNode object holds a weak reference of the variable object. If
        the reference is alive, it is returned by this property. Otherwise,
        this property creates a new :class:`~chainer.Variable` object from
        this node object and returns it.

        Returns:
            Variable: The variable object that refers this node.

        """
        var = self._variable()
        if var is not None:
            return var

        var = Variable(self.data, name=self.name,
                       requires_grad=self._requires_grad)
        var._node = self
        return var

    def get_variable_or_none(self):
        """Returns the holding :class:`~chainer.Variable` object or ``None``.

        VariableNode object holds a weak reference of the variable object.If
        the reference is alive, it is returned by this property. Otherwise,
        returns ``None``.

        Returns:
            Variable: The variable object that refers this node.

        """
        return self._variable()

    def set_creator(self, creator):
        """Sets a :class:`~chainer.Function` object that created this node.

        This method is equivalent to ``self.creator = creator``. A
        :class:`~chainer.FunctionNode` object can also be passed.

        Args:
            creator (Function or FunctionNode): Function that has created this
                variable.

        """
        self.creator = creator

    def set_creator_node(self, creator_node):
        """Sets a :class:`~chainer.FunctionNode` object that created this node.

        This method is equivalent to ``self.creator_node = creator_node``. A
        :class:`~chainer.Function` object can also be passed, in which case the
        :attr:`Function.node <chainer.Function.node>` attribute is used.

        Args:
            creator_node (FunctionNode or Function): Function node that has
                this variable as an output.

        """
        self.creator_node = creator_node

    def unchain(self):
        """Deletes the reference to the creator of this variable node.

        This method is equivalent to ``self.creator_node = None``.

        """
        self.creator_node = None

    def retain_data(self):
        """Lets the node hold a reference to the underlying data array.

        This method gets the data array of the corresponding variable and keeps
        it. If the weak reference to the corresponding variable is dead, it
        raises an error.

        """
        variable = self._variable()
        if variable is not None:
            self.data = variable.data
        else:
            raise RuntimeError('cannot retain variable data: the variable has '
                               'been already released')

    def _update_data_info(self, d):
        if d is None:
            self.dtype = None
            self.shape = None
        else:
            self.dtype = d.dtype
            self.shape = d.shape

        # If the node has a reference to data, update it as well.
        if self._data is not None:
            self._data = d

    def _check_old_style_gradient(self):
        if self._old_style_grad_generator is not None:
            raise RuntimeError(
                'cannot twice-differentiate an old style Function "%s"' %
                self._old_style_grad_generator)


def _create_variable(data, name, grad, requires_grad):
    return Variable(
        data, name=name, grad=grad, requires_grad=requires_grad)


class Variable(object):

    """__init__(data=None, *, name=None, grad=None, requires_grad=True)

    Array with a structure to keep track of computation.

    Every variable holds a data array of type either :class:`numpy.ndarray` or
    :class:`cupy.ndarray`.

    A variable object holds a data array and a
    :class:`~chainer.variable.VariableNode` object of
    a computational graph. If the variable is constructed by the user, the node
    is *root* and does not hold any parent. If the variable is constructed by a
    :class:`~chainer.FunctionNode` object (i.e., by calling functions under
    ``chainer.functions`` or user-defined functions), or by using operators
    (see the list below), the node holds a reference to its parent called
    :attr:`creator_node`.
    This reference is used in backpropagation to backtrack the graph.

    Users can disable (resp. enable) this chaining behavior by calling
    :func:`~chainer.no_backprop_mode` (resp.
    :func:`~chainer.force_backprop_mode`).
    In the former context, a variable never creates a computational graph,
    whereas in the latter context, it is forced to create.

    .. note::

        The following operators are defined for variable(s).

        * Indexing: ``a[slices]`` (:meth:`__getitem__`)
        * Addition: ``a + b`` (:meth:`__add__`, :meth:`__radd__`)
        * Subtraction: ``a - b`` (:meth:`__sub__`, :meth:`__rsub__`)
        * Multiplication: ``a * b`` (:meth:`__mul__`, :meth:`__rmul__`)
        * Division: ``a / b`` (:meth:`__div__`, :meth:`__rdiv__`, \
                               :meth:`__truediv__`, :meth:`__rtruediv__`)
        * Floor Division: ``a // b`` (:meth:`__floordiv__`, \
                                      :meth:`__rfloordiv__`)
        * Exponentiation: ``a ** b`` (:meth:`__pow__`, :meth:`__rpow__`)
        * Matrix Multiplication: ``a @ b`` (:meth:`__matmul__`, \
                                            :meth:`__rmatmul__`)
        * Negation (Arithmetic): ``- a`` (:meth:`__neg__`)
        * Absolute value: ``abs(a)`` (:meth:`__abs__`)

    .. warning::

       ``volatile`` argument is not supported anymore since v2.
       Instead, use :func:`chainer.no_backprop_mode`.

    Args:
        data (numpy.ndarray or cupy.ndarray): Initial data array.
        name (str): Name of the variable.
        grad (numpy.ndarray or cupy.ndarray): Initial gradient array.
        requires_grad (bool): Boolean indicating whether ``grad`` will be set
            in backward calculation.

    """  # NOQA

<<<<<<< HEAD
    # Cached grad-stopped view of chainerx array. This is the return value
    # of `array` and `data` properties.
    _chainerx_const_array_cache = None

    # Cached grad-stopped view of the array returned by `grad` property.
    # It's a 2-element tuple, where the first is the original grad array and
    # the second is a grad-stopped view of the first. `grad` property returns
    # the second element.
    _chainerx_grad_cache = None

    _chainerx_name = None

    _is_chainerx = False
=======
    # A NumPy, CuPy array cache to avoid redundant conversions between
    # NumPy/CuPy and ChainerX.
    # TODO(hvy): Avoid modifying this variable from outside this class.
    _chainerx_fallback_array = None
>>>>>>> 3bd69e70

    def __init__(self, data=None, **kwargs):
        name, grad, requires_grad = argument.parse_kwargs(
            kwargs, ('name', None), ('grad', None), ('requires_grad', True),
            volatile='volatile argument is not supported anymore. '
            'Use chainer.using_config')
        assert isinstance(requires_grad, bool)
        if data is not None:
            array_types = chainer.get_array_types()
            if not isinstance(data, array_types):
                msg = '{} or {} are expected. Actual: {}'.format(
                    ', '.join([str(at) for at in array_types[:-1]]),
                    array_types[-1], type(data))
                raise TypeError(msg)

        # Use a list as a data structure to hold the data array indirectly to
        # abstract its initialized/uninitialized state.

        self._requires_grad = requires_grad
        self._loss_scale = None
        self._grad_var = None if grad is None else Variable(grad)

        if chainerx.is_available() and isinstance(data, chainerx.ndarray):
            if not requires_grad and grad is not None:
                raise ValueError(
                    'Cannot initialize a variable with gradients if the '
                    'require_grad argument is False.')
            self._set_chainerx_array(data, grad)

            # ChainerX itself has own node objects, but not exposed to python.
            self._node = None
            self._chainerx_name = name
        else:
            self._data = [data]
            self._node = VariableNode(self, name)

    def __copy__(self):
        return self._copy_to(Variable())

    def _copy_to(self, target):
        target.__dict__ = copy.copy(self.__dict__)
        target._node = VariableNode(target, self.name)
        return target

    def __reduce__(self):
        return _create_variable, (self.array, self.name, self.grad,
                                  self._requires_grad)

    def __repr__(self):
        return variable_repr(self)

    def __str__(self):
        return variable_str(self)

    def _clear_chainerx(self):
        self._is_chainerx = False
<<<<<<< HEAD
        self._chainerx_const_array_cache = None
        self._chainerx_grad_cache = None
=======
        self._data_chainerx = None
        self._chainerx_fallback_array = None
>>>>>>> 3bd69e70

    def _set_chainerx_array(self, array, grad):
        # Sets chainerx array and grad.
        assert array is None or isinstance(array, chainerx.ndarray)
        self._is_chainerx = True
        requires_grad = self._requires_grad

        if (not requires_grad
                and array is not None
                and array.is_backprop_required()):
            raise ValueError(
                'Cannot initialize a variable to not require '
                'gradients if the ChainerX array already requires '
                'backprop.')

        # Create a view of the given data to hold internally and modify.
        if array is None:
            self._data = [None]
        else:
            # A view is always created and kept, in order not to change the
            # graph status of the original array `d`.
            array_view = array.view()
            if requires_grad:
                array_view.require_grad()
                if grad is not None:
                    array_view.set_grad(grad)
            self._data = [array_view]

        self._chainerx_const_array_cache = None
        self._chainerx_grad_cache = None
        self._requires_grad = requires_grad

        self._chainerx_fallback_array = None

    @property
    def xp(self):
        """Array module for this variable.

        Depending on which of CPU/GPU this variable is on, this property
        returns :mod:`numpy` or :mod:`cupy`.

        """
        return backend.get_array_module(self)

    @property
    def name(self):
        if self._is_chainerx:
            return self._chainerx_name
        return self._node.name

    @name.setter
    def name(self, n):
        if self._is_chainerx:
            self._chainerx_name = n
            return
        self._node.name = n

    def summary(self):
        if self.name:
            return '<variable %s>' % self.name
        else:
            return '<variable at 0x%x>' % id(self)

    def debug_print(self):
        """Display a summary of the stored data and location of the Variable"""

        msg = """{summary}
- device: {device}
- backend: {backend}
- shape: {shape}
- dtype: {dtype}
- statistics: {stats}
- grad: {grad}"""

        stats_msg = 'mean={0:.8f}, std={1:.8f}'

        array = self.array
        with cuda.get_device_from_array(array) as dev:
            xp = numpy if int(dev) == -1 else cuda.cupy

            if array is None:
                # `array` can be `None` if constructed without any arguments
                device = None
                backend = None
                stats = None
            else:
                device = getattr(array, 'device', 'CPU')
                backend = type(array)
                stats = stats_msg.format(float(xp.mean(array)),
                                         float(xp.std(array)))
            shape = getattr(array, 'shape', None)
            dtype = getattr(array, 'dtype', None)

            if self.grad is None:
                grad = None
            elif xp.all(self.grad == 0):
                grad = 0
            else:
                grad = stats_msg.format(float(xp.mean(self.grad)),
                                        float(xp.std(self.grad)))

        return msg.format(summary=self.summary(), device=device,
                          backend=backend, shape=shape, dtype=dtype,
                          stats=stats, grad=grad)

    def __pos__(self):
        return self

    def __len__(self):
        """Returns the first dimension of the data array.

        Returns:
            int: Number of the first dimension of the data array.

        """
        return len(self.array)

    @property
    def label(self):
        """Short text that represents the variable."""
        if self._is_chainerx:
            raise RuntimeError(
                'A variable of ChainerX does not provide a node label.')
        return self._node.label

    @property
    def creator(self):
        """Function implementation that created this variable.

        When this variable has been created by an old-style function (i.e., it
        is implemented as a subclass of :class:`Function`), this property
        returns that :class:`Function` object.

        When this variable has been created by a new-style function (i.e., it
        is implemented as a subclass of :class:`FunctionNode` class), this
        property returns that node object.

        """
        if self._is_chainerx:
            raise RuntimeError(
                'A variable of ChainerX does not provide a creator.')
        return self._node.creator

    @creator.setter
    def creator(self, func):
        if self._is_chainerx:
            raise RuntimeError(
                'A variable of ChainerX does not provide a creator.')
        self._node.creator = func

    @property
    def creator_node(self):
        """:class:`FunctionNode` object that created this variable.

        This property has a setter to which ``None`` can be set. Setting
        ``None`` to this property is equivalent to call :meth:`unchain`;
        it purges the variable from the function that created this variable.

        The setter also accepts the original :class:`FunctionNode` object that
        created this variable. For example, you can once set ``None`` to this
        property and then set the original value again.

        .. note::
           Setting an irrelevant :meth:`FunctionNode` object does not emit any
           error immediately, whereas the behavior is undefined. Do not set
           a :meth:`FunctionNode` object that did not create this variable
           object.

        """
        if self._is_chainerx:
            raise RuntimeError(
                'A variable of ChainerX does not provide a creator_node.')
        return self._node._creator_node

    @creator_node.setter
    def creator_node(self, func):
        if self._is_chainerx:
            raise RuntimeError(
                'A variable of ChainerX does not provide a creator_node.')
        self._node.creator_node = func

    @property
    def array(self):
        """The underlying data array.

        It is either :class:`numpy.ndarray` or :class:`cupy.ndarray` object,
        or ``None`` if the variable in in an uninitialized state.

        """
        # For ChainerX, this property always returns a grad-stopped view.
        # The view is cached to reduce potential overhead.
        if self._is_chainerx:
            if (self._chainerx_const_array_cache is None
                    and self._data[0] is not None):
                self._chainerx_const_array_cache = (
                    self._data[0].as_grad_stopped())
            return self._chainerx_const_array_cache

        return self._data[0]

    @array.setter
    def array(self, d):
        if self._is_chainerx:
            d_old = self._data[0]
            if (d_old is not None
                    and (d_old.is_backprop_required()
                         or d.is_backprop_required())):
                raise ValueError(
                    'Cannot update the array of a Variable if either the '
                    'existing or the new array requires backprop.')
<<<<<<< HEAD

            self._set_chainerx_array(d, None)
            return

        self._node._update_data_info(d)
=======
            self._data_chainerx[0] = d.view()
            if self._requires_grad:
                self._data_chainerx[0].require_grad()

            self._chainerx_fallback_array = None
        else:
            self._node._update_data_info(d)
>>>>>>> 3bd69e70
        self._data[0] = d

    @property
    def data(self):
        """The underlying data array (equivalent to :attr:`array`).

        Note that using this attribute directly is discouraged; use
        :attr:`array` instead. Using :attr:`array`, you can find an error
        earlier when your code mixes up Variable and ndarray because
        ndarray does not have an attribute ``.array`` while it has
        ``.data``.

        """
        return self.array

    @data.setter
    def data(self, d):
        self.array = d

    @property
    def grad(self):
        """Gradient array of this variable.

        Note that this property returns the underlying array of the gradient
        variable instead of the gradient variable itself; to get/set
        gradient variable, use :attr:`grad_var` instead.

        If the underlying array is a :class:`chainerx.ndarray` and
        requires_grad is false, trying to access the gradient will results in
        and error.

        """
        if self._is_chainerx:
            arr = self._data[0]
            if arr is None or not arr.is_backprop_required():
                self._chainerx_grad_cache = None
                return None

            actual_grad = arr.grad

            if actual_grad is None:
                self._chainerx_grad_cache = None
                return None

            # If grad is cached and the actual grad has not changed, return
            # the cache.
            if self._chainerx_grad_cache is not None:
                orig_grad, grad_stopped_grad = self._chainerx_grad_cache
                if orig_grad is actual_grad:
                    return grad_stopped_grad

            # Update the cache
            grad_stopped_grad = actual_grad.as_grad_stopped()
            self._chainerx_grad_cache = (actual_grad, grad_stopped_grad)

            return grad_stopped_grad

        gv = self._grad_var
        return None if gv is None else gv.array

    @grad.setter
    def grad(self, g):
        if g is None:
            self.grad_var = None
        else:
            self.grad_var = Variable(g)

    @property
    def grad_var(self):
        """Gradient variable."""
        if self._is_chainerx:
            # Update is gradient variable if it has not yet been initialized or
            # it happens to be dirty w.r.t. the actual gradient of the
            # underlying chainerx.ndarray.
            arr = self._data[0]
            actual_grad = arr.grad if arr.is_grad_required() else None
            if actual_grad is None:
                self._grad_var = None
            else:
                grad_var = self._grad_var
                old_grad = None if grad_var is None else grad_var._data[0]
                if actual_grad is not old_grad:
                    self._grad_var = Variable(
                        actual_grad,
                        requires_grad=actual_grad.is_backprop_required())
        return self._grad_var

    @grad_var.setter
    def grad_var(self, g):
        if g is not None:
            _check_grad_type(None, self, g.array)

        if self._is_chainerx:
            arr = self._data[0]
            if arr is None:
                if g is not None:
                    raise RuntimeError(
                        'Cannot set a gradient to an empty variable')
            elif arr.is_backprop_required():
                if g is None:
                    arr.set_grad(None)
                else:
                    assert g._is_chainerx
                    arr.set_grad(g._data[0])

        self._grad_var = g

    @property
    def shape(self):
        return self.array.shape

    @property
    def ndim(self):
        return self.array.ndim

    @property
    def size(self):
        return self.array.size

    @property
    def dtype(self):
        return self.array.dtype

    @property
    def rank(self):
        if self._is_chainerx:
            raise RuntimeError(
                'A variable of ChainerX does not provide a node rank.')
        return self._node.rank

    @property
    def node(self):
        if self._is_chainerx:
            raise RuntimeError(
                'A variable of ChainerX does not provide a node.')
        return self._node

    @property
    def requires_grad(self):
        """It indicates that ``grad`` will be set in backward calculation."""
        return self._requires_grad

    @property
    def T(self):
        """Transposition of this variable."""
        return chainer.functions.transpose(self)

    def to_cpu(self):
        """Copies the data and gradient arrays to CPU."""
        is_chainerx = self._is_chainerx
        if is_chainerx:
            data_chx = self._data[0]
            if data_chx is not None and data_chx.is_backprop_required():
                raise RuntimeError(
                    'A variable of a ChainerX array which requires gradients '
                    'cannot be copied into CPU.')
            self._clear_chainerx()

        array = self.array
        if array is None:
            return

        if not isinstance(array, numpy.ndarray):
            self._data = [backend.to_numpy(array)]

        if self._grad_var is not None:
            self._grad_var.to_cpu()

        # ensure that the node tracks the device migration
        node = self._node
        if node is not None and node._data is not None:
            node.retain_data()

    def to_gpu(self, device=None):
        """Copies the data and gradient arrays to specified GPU.

        Args:
            device: Target device specifier. If omitted, the current device is
                used.

        """
        is_chainerx = self._is_chainerx
        if is_chainerx:
            data_chx = self._data[0]
            if data_chx is not None and data_chx.is_backprop_required():
                raise RuntimeError(
                    'A variable of a ChainerX array which requires gradients '
                    'cannot be copied into GPU.')
            self._clear_chainerx()

        if self.array is None:
            self._data = [None]  # Renew placeholder to break sharing
        else:
            self._data = [cuda.to_gpu(self.array, device)]
            if self._grad_var is not None:
                self._grad_var.to_gpu(device)
            # ensure that the node tracks the device migration
            node = self._node
            if node is not None and node._data is not None:
                node.retain_data()

    def to_intel64(self):
        """Copies the data and gradient arrays to intel64 specific mdarray.

        If the array is not suited for intel64, it will be converted to
        :class:`numpy.ndarray`.
        """
        if self._is_chainerx:
            raise RuntimeError(
                'A variable of ChainerX does not provide a to_intel64 method.')

        intel64.check_ideep_available()
        array = self.array
        if array is not None:
            if isinstance(array, cuda.ndarray):
                # cupy.ndarray to numpy.ndarray
                array = array.get()
            if (isinstance(array, numpy.ndarray) and array.ndim in (1, 2, 4)):
                # TODO(kmaehashi): Remove ndim validation once iDeep has fixed.
                # Currently iDeep only supports (1, 2, 4)-dim arrays.
                # Note that array returned from `ideep.array` may not be an
                # iDeep mdarray, e.g., when the dtype is not float32.
                array = intel64.ideep.array(
                    array, itype=intel64.ideep.wgt_array)
            self._data = [array]

        if self._grad_var is not None:
            self._grad_var.to_intel64()
        # ensure that the node tracks the device migration
        node = self._node
        if node._data is not None:
            node.retain_data()

    # TODO(niboshi): Revisit API. Possibly the default device should be used
    # for device=None. In that case current behavior (automatically choose
    # a device with zero-copy) should be achieved in another way.
    def to_chainerx(self, device=None):
        """Copies the data and gradient arrays to specified device.

        Args:
            device: Target device specifier. If omitted, an appropriate device
                depending on the original array is used.

        """
        if not self._is_chainerx and self.creator is not None:
            raise RuntimeError(
                'A variable with a creator cannot be '
                'converted into ChainerX array')

        data = self.data
        new_data = None
        new_grad = None

        if data is not None:
            new_data = backend.to_chainerx(data, device)
            if self._requires_grad:
                new_data.require_grad()

            grad_var = self._grad_var
            if grad_var is not None:
                grad_var.to_chainerx(device)
                new_grad = grad_var.array

        self._data = [new_data]
        self._set_chainerx_array(new_data, new_grad)

        # ChainerX itself has own node objects,
        # ensure that the node is disconnected with this variable.
        node = self._node
        if node is not None:
            # Disconnect by replacing with an alternative of dead weakref
            node._variable = lambda: None
            self._node = None

    def to_device(self, device):
        """Copies the data and gradient arrays to specified device.

        Args:
            device: Target device specifier. See
                :class:`~chainer.backend.DeviceId` for
                available values.

        """
        device_id = backend.DeviceId(device)
        if device_id.xp is numpy:
            self.to_cpu()
        elif device_id.xp is cuda.cupy:
            self.to_gpu(device_id.device)
        elif device_id.xp is chainerx:
            self.to_chainerx(device_id.device)
        else:
            assert False

    def cleargrad(self):
        """Clears the gradient array."""
        self.grad_var = None

    def zerograd(self):
        """Initializes the gradient array by zeros.

        Note that the gradient variable is unchained from the computational
        graph by this method because this operation breaks the backprop
        validity.

        .. deprecated:: v1.15
           Use :meth:`cleargrad` instead.

        """
        warnings.warn(
            'Variable.zerograd is deprecated. Use Variable.cleargrad instead.',
            DeprecationWarning)

        arr = self.array
        if arr is None:
            return

        gv = self._grad_var

        if self._is_chainerx:
            if gv is None:
                self.grad = chainerx.zeros_like(arr, device=arr.device)
            elif gv.requires_grad:
                gv._data[0].cleargrad()
                gv._data[0].fill(0)
        else:
            with cuda.get_device_from_array(arr) as dev:
                if gv is None:
                    xp = numpy if dev.id == -1 else cuda.cupy
                    self.grad = xp.zeros_like(arr)
                else:
                    gv.unchain()
                    gv.array.fill(0)

    def copydata(self, var):
        """Copies the data array from given source variable.

        This method copies the data array from given variable to this variable.
        The copy is done even if the arrays reside on different devices,
        including across the host and a GPU device. If this variable has an
        uninitialized data array, this method initializes it by the data array
        of the given variable. Similarly, if the given variable has an
        uninitialized data array, this method initializes it by the data array
        of this variable (``self``). If both are uninitialized, this method
        does nothing.

        Args:
            var (Variable): Source variable.

        """
        src = var.array
        dst = self.array
        if src is None:
            if dst is None:
                return
            var.initialize(self.shape)
            src = var.array
        elif dst is None:
            self.initialize(src.shape)
            dst = self.array
        backend.copyto(dst, src)

    def addgrad(self, var):
        """Accumulates the gradient array from given source variable.

        This method adds the gradient of a given variable to the gradient of
        this variable. The accumulation is even done across the host and
        different devices. If this variable has uninitialized data/grad arrays,
        this method initializes it with the shape of the given variable and
        then accumulates the gradient.

        Args:
            var (Variable): Source variable.

        """
        # TODO(sonots): Implement for ChainerX
        if self._is_chainerx:
            raise NotImplementedError()
        src = var._grad_var
        if src is None:
            return

        if self.array is None:
            self.initialize(var.shape)
        dst = self._grad_var

        src_dev = cuda.get_device_from_array(src.array)
        dst_dev = cuda.get_device_from_array(self.array)

        if src_dev.id != dst_dev.id:
            src = chainer.functions.copy(src, dst_dev.id)
        self._grad_var = src if dst is None else src + dst

    def set_creator(self, gen_func):
        """Notifies the variable that the given function is its creator.

        Args:
            gen_func (Function): Function object that creates this variable as
                one of its outputs.

        """
        if self._is_chainerx:
            raise RuntimeError(
                'A variable of ChainerX does not provide a creator.')
        self._node.set_creator(gen_func)

    def set_creator_node(self, fnode):
        """Notifies the variable that the given node is its creator.

        Args:
            fnode (FunctionNode): Function node that has this variable as an
                output.

        """
        if self._is_chainerx:
            raise RuntimeError(
                'A variable of ChainerX does not provide a creator node.')
        self._node.set_creator_node(fnode)

    def backward(self, retain_grad=False, enable_double_backprop=False,
                 loss_scale=None):
        """Runs error backpropagation (a.k.a.\\  backprop) from this variable.

        On backprop,
        :meth:`FunctionNode.backward() <chainer.FunctionNode.backward>`
        is called on each :class:`~chainer.FunctionNode` object appearing in
        the backward graph starting from this variable.
        The backward graph is represented by backward
        references from variable nodes to their creators, and from function
        nodes to their input variable nodes. The backprop stops at all root
        nodes. Some function nodes set ``None`` as gradients of some inputs,
        where further backprop does not take place at such inputs.

        This method uses :data:`grad` as the initial error array. User can
        manually set a gradient array before calling this method.
        If the shape of :data:`data` is ``()`` (i.e., it is scalar) and
        :data:`grad` is ``None``, then this method automatically complements
        1.0 as the initial error. This is useful on starting backprop from
        some scalar loss value.

        From v3, this method supports *differentiable backprop* (a.k.a. double
        backprop, grad of grads). To enable it, pass
        ``enable_double_backprop=True``.

        Args:
            retain_grad (bool): If ``True``, the gradient arrays of all
                intermediate variables are kept.
                Otherwise, :data:`~chainer.Variable.grad` of the
                intermediate variables are set to ``None`` on appropriate
                timing, which may reduce the maximum memory consumption.

                In most cases of training some models, the purpose of backprop
                is to compute gradients of parameters, not of all variables,
                and therefore it is recommended to set this flag ``False``.
            enable_double_backprop (bool): *(Added in v3.0)* If ``True``,
                computational trace of the whole backpropagation procedure is
                recorded to the computational graph so that one can further do
                backpropagation from the resulting gradients. Note that
                enabling it results in larger memory consumption needed to
                store the gradients w.r.t intermediate variables that are
                required for the second gradient computation.
            loss_scale (float): Loss scaling factor. Loss scaling is a usefull
                technique to mitigate vanishing gradient issue that tends to
                happen when low precision data type like float16 is used during
                training. If you set loss scaling factor, gradients of loss
                values are to be multiplied by the factor before backprop
                starts. The factor is propagated to whole gradients in a
                computational graph along the backprop. The gradients of
                parameters are divided by the factor just before the parameters
                are to be updated.
        """
        if self._is_chainerx:
            if retain_grad:
                raise RuntimeError(
                    'retain_grad is not supported for ChainerX array.')
            if loss_scale is not None:
                raise RuntimeError(
                    'loss_scale if not supported for ChainerX array.')
            arr = self._data[0]
            assert isinstance(arr, chainerx.ndarray)
            chainerx.backward(
                arr, enable_double_backprop=enable_double_backprop)
            return

        with chainer.using_config('enable_backprop', enable_double_backprop):
            self._backward_main(retain_grad, loss_scale)

    def _backward_main(self, retain_grad, loss_scale):
        # TODO(sonots): Implement for ChainerX
        if self._is_chainerx:
            raise NotImplementedError()
        self._node._check_old_style_gradient()
        if self.creator_node is None:
            return

        cand_funcs = []
        seen_set = set()
        grads = _backprop_utils.GradTable(load_if_new=True)

        # Initialize error by 1, if this is a loss variable
        if self.array.size == 1 and self._grad_var is None:
            if self.array.ndim != 0:
                warnings.warn(
                    'Treating a scalar as a variable with only one element'
                    ' in Variable.backward is deprecated. A scalar variable'
                    ' must be a 0-dimensional array. Apply'
                    ' chainer.functions.squeeze to obtain a scalar variable.'
                    ' If the size of this variable accidentally becomes one,'
                    ' set zero to grad.',
                    DeprecationWarning)
            with cuda.get_device_from_array(self.array) as device:
                if device is cuda.DummyDevice:
                    self.grad = numpy.ones_like(self.array)
                else:
                    self.grad = cuda.cupy.ones_like(self.array)
            if loss_scale is not None:
                self.grad *= loss_scale
        grads[self._node] = self._grad_var

        def add_cand(cand):
            if cand not in seen_set:
                # Negate since heapq is min-heap
                heapq.heappush(cand_funcs, (-cand.rank, len(seen_set), cand))
                seen_set.add(cand)

        add_cand(self.creator_node)
        leaf_nodes = set()

        while cand_funcs:
            _, _, func = heapq.heappop(cand_funcs)
            inputs = func.inputs
            target_input_indexes = tuple([
                i for i, x in enumerate(inputs) if x.requires_grad
            ])
            outputs = [y() for y in func.outputs]  # access via weak ref
            out_grad = tuple([grads.pop(y) for y in outputs])
            if not target_input_indexes:
                continue

            in_data = tuple([x.data for x in inputs])
            out_grad_array = tuple(
                [None if g is None else g.array for g in out_grad])
            hooks = chainer.get_function_hooks()
            if func._n_local_function_hooks != 0:
                hooks = collections.OrderedDict(hooks)
                hooks.update(func.local_function_hooks)
            hooks = hooks.values()  # avoid six for performance

            with cuda.get_device_from_array(*(in_data + out_grad_array)):
                for hook in hooks:
                    hook.backward_preprocess(func, in_data, out_grad_array)

                # Collect the current input gradients.
                target_inputs = [inputs[i] for i in target_input_indexes]
                # Keep the order for the portability, rather than
                # in_grad = {x: grads.get_as_list(x)
                #            for x in set(target_inputs)}
                in_grad = collections.OrderedDict()
                for x in target_inputs:
                    if x not in in_grad:
                        in_grad[x] = grads.get_as_list(x)
                        # to reduce memory usage
                        x._set_grad_var_if_available(None)

                _backprop_utils.backprop_step(
                    func, target_input_indexes, out_grad, in_grad)

                for hook in hooks:
                    hook.backward_postprocess(func, in_data, out_grad_array)

            for y, gy in six.moves.zip(outputs, out_grad):
                if y is not None and y is not self.node:
                    y._set_grad_var_if_available(
                        gy if retain_grad else None)
            del gy, out_grad  # to reduce memory usage

            for x, gx in in_grad.items():
                if not gx:  # gradient == None
                    continue

                for gx_elem in gx:
                    _check_grad_type(func, x, gx_elem.array)
                del gx_elem  # to reduce memory usage

                if x.creator_node is None:  # leaf
                    leaf_nodes.add(x)
                else:
                    add_cand(x.creator_node)
            del gx, in_grad  # to reduce memory usage

        for x in leaf_nodes:
            x_var = x.get_variable_or_none()
            gx = grads.pop(x)
            if x_var is not None:
                x_var._grad_var = gx
                x_var._loss_scale = loss_scale
        grads.assert_no_grads()

    def reshape(self, *shape):
        """Returns a variable of a different shape and the same content.

        .. seealso::
           :func:`chainer.functions.reshape` for full documentation,

        """
        if len(shape) == 1 and isinstance(shape[0], (tuple, list)):
            shape = shape[0]
        return chainer.functions.reshape(self, shape)

    def transpose(self, *axes):
        """Permute the dimensions of an input variable without copy.

        .. seealso::
           :func:`chainer.functions.transpose` for full documentation.

        """
        if len(axes) == 0:
            axes = None
        elif len(axes) == 1 and (isinstance(axes[0], (tuple, list)) or
                                 axes[0] is None):
            axes = axes[0]
        return chainer.functions.transpose(self, axes)

    def unchain(self):
        """Deletes the reference to the creator of this variable.

        This method deletes the reference to the creator from the corresponding
        variable node. Unlike :meth:`unchain_backward`, it does not backtrack
        the graph.

        This method is equivalent to ``self.creator_node = None``.

        """
        if self._is_chainerx:
            raise RuntimeError(
                'A variable of ChainerX does not provide an unchain method.')
        self.creator_node = None

    def unchain_backward(self):
        """Deletes references between variable nodes and functions backward.

        After this method completes, intermediate variable nodes and functions
        that are not referenced from anywhere are deallocated by reference
        count GC. Also this variable itself deletes the reference to its
        creator function from the node, i.e. the node becomes root in the
        computation graph. It indicates that backprop after unchaining stops at
        this variable. This behavior is useful to implement truncated BPTT.

        """
        if self._is_chainerx:
            raise RuntimeError(
                'A variable of ChainerX does not provide an unchain_backward '
                'method.')
        cand_funcs = []
        seen_set = set()

        def add_cand(cand):
            if cand is not None and cand not in seen_set:
                cand_funcs.append(cand)
                seen_set.add(cand)

        add_cand(self.creator_node)

        while cand_funcs:
            func = cand_funcs.pop()
            for var in func.inputs:
                add_cand(var.creator_node)
            func.unchain()

    def retain_data(self):
        """Lets the corresponding variable node keep the underlying array."""
        if self._is_chainerx:
            raise RuntimeError(
                'A variable of ChainerX does not provide a retain_data '
                'method.')
        self._node.data = self._data[0]

    def __lt__(self, other):
        """This operator is not defined for Variable."""
        raise NotImplementedError()

    def __le__(self, other):
        """This operator is not defined for Variable."""
        raise NotImplementedError()

    def __eq__(self, other):
        """This operator is not defined for Variable."""
        raise NotImplementedError()

    def __ne__(self, other):
        """This operator is not defined for Variable."""
        raise NotImplementedError()

    def __gt__(self, other):
        """This operator is not defined for Variable."""
        raise NotImplementedError()

    def __ge__(self, other):
        """This operator is not defined for Variable."""
        raise NotImplementedError()

    def __nonzero__(self):
        """This operator is not defined for Variable."""
        raise NotImplementedError()

    def __bool__(self):
        """This operator is not defined for Variable."""
        raise NotImplementedError()

    __array_priority__ = 200
    __hash__ = None


class Parameter(Variable):

    """Parameter variable that can be registered to a link.

    Parameter is a subclass of :class:`Variable`. It almost behaves as same
    as a usual variable except that a parameter can be registered to a
    :class:`~chainer.Link` object just by assigning it to an attribute of
    the link within an :meth:`~chainer.Link.init_scope` context.

    Parameter also supports an initialization by an initializer. It can have
    two initializers: one for the data array, and the other for the gradient
    array. The initializer only specifies the way of filling the elements of
    these arrays, and the shape information is specified at the initialization
    point.

    When a link that the parameter has been registered to is passed to an
    :class:`~chainer.GradientMethod`, an update rule is set to the parameter.
    This update rule specifies how to update the data array of the parameter
    using its gradient array.

    Args:
        initializer (~chainer.Initializer or numpy.ndarray or cupy.ndarray):
            Initializer of the data array. If ``shape`` is given, this
            initializer is immediately used to initialize the data array.
            Otherwise, if it is an array, it is immediately used as the data
            array, and otherwise the data array is left uninitialized and will
            be initialized by this initializer in :meth:`initialize`. It can
            also be a scalar, in which case the data array will be filled by
            this scalar. Note that float32 is used in this case.
        shape (int or tuple of int or None): Shape of the parameter. If it is
            ``None``, the initialization is deferred to the call of
            :meth:`initialize`.
        name (str): Name of the parameter.

    Attributes:
        initializer: Initializer of the data array. It is used for
            initializing the data array of an uninitialized variable.
        update_rule: :class:`~chainer.optimizer.UpdateRule` instance that
            updates this variable as a parameter. This argument is set to
            :attr:`update_rule`.

    """

    initializer = None
    _grad_initializer = None
    _initial_backend = None
    _initial_device = None

    def __init__(self, initializer=None, shape=None, name=None):
        if initializer is None:
            initializer = constant.NaN()
        elif numpy.isscalar(initializer):
            initializer = constant.Constant(initializer)
        if shape is None:
            if chainer.is_arrays_compatible([initializer]):
                # parameter initialized by the initial array
                super(Parameter, self).__init__(initializer, name=name)
            else:
                # uninitialized parameter
                super(Parameter, self).__init__(name=name)
                dtype = getattr(initializer, 'dtype', None)
                self._grad_initializer = constant.NaN(dtype)
        else:
            # parameter initialized with a given shape
            if chainer.is_arrays_compatible([initializer]):
                xp = backend.get_array_module(initializer)
                initializer = constant.Constant(initializer)
            else:
                xp = numpy
            data = initializers.generate_array(initializer, shape, xp)
            grad = xp.full_like(data, numpy.nan)
            super(Parameter, self).__init__(data, name=name, grad=grad)

        self.update_rule = None
        self.initializer = initializer

    def __copy__(self):
        return self._copy_to(Parameter())

    def __reduce__(self):
        return _recover_parameter, (self.array, self.name, self.grad,
                                    self.initializer, self.update_rule)

    def to_cpu(self):
        if self.array is None:
            self._initial_backend = None
            self._initial_device = None
        super(Parameter, self).to_cpu()

    def to_gpu(self, device=None):
        if self.array is None:
            if device is None:
                device = cuda.Device().id
            self._initial_backend = 'cuda'
            self._initial_device = device
        super(Parameter, self).to_gpu(device)

    def to_intel64(self):
        if self.array is None:
            self._initial_backend = 'intel64'
            self._initial_device = None
        super(Parameter, self).to_intel64()

    # TODO(niboshi): Revisit API
    def to_chainerx(self, device=None):
        if self.data is None:
            if device is None:
                raise ValueError(
                    'Explicit device is required for delayed initialization.')
            self._initial_backend = 'chainerx'
            self._initial_device = device
        super(Parameter, self).to_chainerx(device)

    def to_device(self, device=None):
        device_id = backend.DeviceId(device)
        if device_id.xp is numpy:
            self._initial_backend = None
            self._initial_device = None
        elif device_id.xp is cuda.cupy:
            self._initial_backend = 'cuda'
            self._initial_device = device_id.device
        elif device_id.xp is chainerx:
            self._initial_backend = 'chainerx'
            self._initial_device = device_id.device
        super(Parameter, self).to_device(device_id)

    def cleargrad(self):
        super(Parameter, self).cleargrad()
        if self.array is None:
            self._grad_initializer = None

    def zerograd(self):
        super(Parameter, self).zerograd()
        if self.array is None:
            dtype = getattr(self.initializer, 'dtype', None)
            self._grad_initializer = initializers.Zero(dtype)

    def initialize(self, shape):
        """Initializes the uninitialized variable.

        Uninitialized variable is a variable created with the data array set to
        None. This method creates and initializes the data array. The shape of
        the variable can be left unknown until this method is called.

        Args:
            shape (tuple of int): Shape of the data array.

        """
        if self._initial_backend == 'chainerx':
            xp = chainerx
            device = chainerx.get_device(self._initial_device)
        else:
            xp = cuda.cupy if self._initial_backend == 'cuda' else numpy
            device = cuda.get_device_from_id(self._initial_device)

        data = initializers.generate_array(
            self.initializer, shape, xp, device=device)
        ginit = self._grad_initializer
        grad = None if ginit is None else initializers.generate_array(
            ginit, shape, xp, device=device)

        self.array = data
        self.grad = grad

        # Convert the array for iDeep.
        if self._initial_backend == 'intel64':
            self.to_intel64()

    def update(self):
        """Updates the data array using the gradient and the update rule.

        This method updates the parameter using the attached update rule.

        """
        if self.update_rule is not None:
            self.update_rule.update(self)


def as_variable(obj):
    """Converts an array or a variable into :class:`~chainer.Variable`.

    This is a convenient function to get a :class:`~chainer.Variable` object
    transparently from a raw array or a variable.

    Note that this function should only be used for type consistency (i.e., to
    enforce the return value of an API having type :class:`~chainer.Variable`).
    The :class:`~chainer.Variable.requires_grad` flag is kept as is; if ``obj``
    is a raw array, the newly created variable has ``requires_grad = False``.
    In order to make a variable w.r.t. which you want to compute the gradient,
    you should use :class:`~chainer.Variable` directly.

    Args:
        obj (numpy.ndarray or cupy.ndarray or ~chainer.Variable): An array or
            a variable that you want to convert to :class:`~chainer.Variable`.

    Returns:
        ~chainer.Variable:
        A variable converted from ``obj``. If ``obj`` is a raw array, this is a
        new :class:`~chainer.Variable` object that wraps the array. If ``obj``
        is already a :class:`~chainer.Variable` object, this function returns
        ``obj`` as is.

    """
    if isinstance(obj, Variable):
        return obj

    if chainerx.is_available() and isinstance(obj, chainerx.ndarray):
        requires_grad = obj.is_backprop_required()
    else:
        requires_grad = False
    return Variable(obj, requires_grad=requires_grad)


# TODO(hvy): Make private, i.e. _as_array?
def as_array(obj):
    """Returns the underlying array from a variable or an array.

    This is a convenient function to get the underlying array object
    transparently from an object that could be either a variable or an array.

    Args:
        obj (chainerx.ndarray numpy.ndarray or cupy.ndarray or
            ~chainer.Variable): An array or a variable.

    Returns:
        chainerx.ndarray numpy.ndarray or cupy.ndarray or ~chainer.Variable:
        The underlying array object of the argument.

    """
    if isinstance(obj, Variable):
        if obj._is_chainerx:
            return obj._data[0]
        return obj.array
    return obj


def _recover_parameter(data, name, grad, initializer, update_rule):
    p = Parameter(initializer=initializer, name=name)
    p.array = data
    p.grad = grad
    p.update_rule = update_rule
    return p


class _ChainerxVariableNodeProps(object):

    def __init__(self, x):
        self.shape = x.shape
        self.dtype = x.dtype<|MERGE_RESOLUTION|>--- conflicted
+++ resolved
@@ -467,7 +467,6 @@
 
     """  # NOQA
 
-<<<<<<< HEAD
     # Cached grad-stopped view of chainerx array. This is the return value
     # of `array` and `data` properties.
     _chainerx_const_array_cache = None
@@ -481,12 +480,11 @@
     _chainerx_name = None
 
     _is_chainerx = False
-=======
+
     # A NumPy, CuPy array cache to avoid redundant conversions between
     # NumPy/CuPy and ChainerX.
     # TODO(hvy): Avoid modifying this variable from outside this class.
     _chainerx_fallback_array = None
->>>>>>> 3bd69e70
 
     def __init__(self, data=None, **kwargs):
         name, grad, requires_grad = argument.parse_kwargs(
@@ -543,13 +541,9 @@
 
     def _clear_chainerx(self):
         self._is_chainerx = False
-<<<<<<< HEAD
         self._chainerx_const_array_cache = None
         self._chainerx_grad_cache = None
-=======
-        self._data_chainerx = None
         self._chainerx_fallback_array = None
->>>>>>> 3bd69e70
 
     def _set_chainerx_array(self, array, grad):
         # Sets chainerx array and grad.
@@ -760,21 +754,11 @@
                 raise ValueError(
                     'Cannot update the array of a Variable if either the '
                     'existing or the new array requires backprop.')
-<<<<<<< HEAD
 
             self._set_chainerx_array(d, None)
             return
 
         self._node._update_data_info(d)
-=======
-            self._data_chainerx[0] = d.view()
-            if self._requires_grad:
-                self._data_chainerx[0].require_grad()
-
-            self._chainerx_fallback_array = None
-        else:
-            self._node._update_data_info(d)
->>>>>>> 3bd69e70
         self._data[0] = d
 
     @property
