import collections
import copy
import heapq
import traceback
import warnings
import weakref

import numpy
import six

import chainer
from chainer import cuda
from chainer import initializers
from chainer import utils


def _check_grad_type(func, x, gx):
    def make_message(message):
        if func:
            detail = 'Function `{0}` ({1}) has a bug.\n'.format(
                type(func).__name__, func.label)

            stack = func.stack
            if stack:
                detail += 'Stacktrace of the function is below:\n'
                for line in traceback.format_list(func._stack):
                    detail += line

            detail += '''
Please report this error to the issue tracker with the stack trace,
the information of your environment, and your script:
https://github.com/pfnet/chainer/issues/new.
'''.format(type(func).__name__, func.label)

        else:
            detail = ''

        detail += message
        return detail

    if x.data is None or gx is None:
        # ``x.data is None`` implies that the data array is not retained
        return
    if not isinstance(gx, type(x.data)):
        msg = ('Type of data and grad mismatch\n%s != %s' %
               (type(x.data), type(gx)))
        raise TypeError(make_message(msg))
    if gx.dtype != x.data.dtype:
        msg = ('Dtype of data and grad mismatch\n%s != %s' %
               (x.data.dtype, gx.dtype))
        raise TypeError(make_message(msg))
    if gx.shape != x.data.shape:
        msg = ('Shape of data and grad mismatch\n%s != %s' %
               (x.data.shape, gx.shape))
        raise ValueError(make_message(msg))


def variable_repr(var):
    """Return the string representation of a variable.

    Args:
        var (~chainer.Variable): Input Variable.
    .. seealso:: numpy.array_repr
    """
    xp = cuda.get_array_module(var)
    if xp is numpy:
        arr = var.data
    else:
        arr = var.data.get()

    if var.name:
        prefix = 'variable ' + var.name
    else:
        prefix = 'variable'

    if arr.size > 0 or arr.shape == (0,):
        lst = numpy.array2string(arr, None, None, None, ', ', prefix + '(')
    else:  # show zero-length shape unless it is (0,)
        lst = '[], shape=%s' % (repr(arr.shape),)
    return '%s(%s)' % (prefix, lst)


def variable_str(var):
    """Return the string representation of a variable.

    Args:
        var (~chainer.Variable): Input Variable.
    .. seealso:: numpy.array_str
    """
    xp = cuda.get_array_module(var)
    if xp is numpy:
        arr = var.data
    else:
        arr = var.data.get()
    if var.name:
        prefix = 'variable ' + var.name + '('
    else:
        prefix = 'variable('
    return (prefix + numpy.array2string(arr, None, None, None, ' ', prefix) +
            ')')


class VariableNode(object):

    """Node in the backward computational graph representing a variable.

    This object represents a variable node in a computational graph. The node
    is used in error backpropagation (a.k.a. backprop) to determine which
    gradient to be passed to each function.

    A variable node is held by the corresponding :class:`Variable` object,
    which is managed by users. :class:`Function` objects that take the variable
    as an input also hold references to the variable node.

    Note that the node does not hold a reference to the corresponding data
    array in general. The data array is actually accessible by the node in the
    following cases.

    1. If there exists a :class:`Variable` object that holds a reference to the
       variable node, the variable node holds a weak reference to the variable
       object, and thus the data array is accessible via the weak reference.
    2. If :meth:`retain_data` is called, the node holds a reference to the data
       array. It is mainly called by a function that needs the input or output
       data array in its backprop procedure. See :meth:`Function.retain_inputs`
       and :meth:`Function.retain_outputs` for more details.

    Users usually do not need to touch this variable node object. The
    computational graph is automatically managed by Chainer, and any interface
    that is beneficial for users is also provided by :class:`Variable`.

    Args:
        variable (Variable): The corresponding variable object.

    Attributes:
        dtype: Data type of the data array.
        shape: Shape of the data array.
        name (str): Name of the variable node.

    """

    def __init__(self, variable, grad=None):
        self._variable = weakref.ref(variable)
        self._creator = None
        self._data = None
        self._rank = 0
        self.name = variable.name
        self._requires_grad = variable.requires_grad

        vdata = variable.data
        if vdata is not None:
            self._set_data_type(vdata)
        else:
            self.dtype = None
            self.shape = None

        self.grad = grad

    @property
    def creator(self):
        """Function node that created this variable node."""
        return self._creator

    @property
    def data(self):
        """Data array of the corresponding variable.

        If the data is not available, it returns ``None``.

        """
        return self._data

    @data.setter
    def data(self, d):
        self._data = d
        if d is not None:
            self._set_data_type(d)

    @property
    def grad(self):
        """Gradient array of the corresponding variable."""
        return self._grad

    @grad.setter
    def grad(self, g):
        _check_grad_type(None, self, g)
        self._grad = g

    @property
    def label(self):
        """Short text that represents the variable node."""
        if self.shape == ():
            return str(self.dtype)
        return '(%s), %s' % (', '.join(map(str, self.shape)),
                             str(self.dtype))

    @property
    def rank(self):
        return self._rank

    @property
    def requires_grad(self):
        """It indicates that ``grad`` will be set in backward calculation."""
        return self._requires_grad

    def set_creator(self, creator):
        """Sets a :class:`Function` object that created this node.

        Args:
            creator (Function): Function object that created this node.

        """
        self._creator = creator
        self._rank = creator.rank + 1

    def unchain(self):
        """Deletes the reference to the creator of this variable node."""
        self._creator = None

    def retain_data(self):
        """Lets the node hold a reference to the underlying data array.

        This method gets the data array of the corresponding variable and keeps
        it. If the weak reference to the corresponding variable is dead, it
        raises an error.

        """
        variable = self._variable()
        if variable is not None:
            self.data = variable.data
        else:
            raise RuntimeError('cannot retain variable data: the variable has '
                               'been already released')

    def _set_data_type(self, d):
        self.dtype = d.dtype
        self.shape = d.shape

    def _set_grad_with_check(self, g, func, var):
        _check_grad_type(func, var, g)
        self._grad = g


class Variable(object):

    """Array with a structure to keep track of computation.

    Every variable holds a data array of type either :class:`numpy.ndarray` or
    :class:`cupy.ndarray`.

    A variable object holds a data array and a :class:`VariableNode` object of
    a computational graph. If the variable is constructed by the user, the node
    is _root_ and does not hold any parent. If the variable is constructed by a
    :class:`Function` object, the node holds a reference to its parent called
    `creator`. This reference is used in backpropagation to backtrack the
    graph.

    Users can disable (resp. enable) this chaining behavior by calling
    :func:`~chainer.no_backprop_mode` (resp.
    :func:`~chainer.force_backprop_mode`).
    In the former context, a variable never creates a computational graph,
    whereas in the latter context, it is forced to create.

    Args:
        data (array): Initial data array.
        name (str): Name of the variable.
        grad (array): Initial gradient array.
        initializer (~chainer.Initializer): Initializer of the data array.
            If `data` is None, this object is used for initializing the data
            array in the :meth:`initialize` method.
        update_rule: :class:`~chainer.optimizer.UpdateRule` instance that
            updates this variable as a parameter. This argument is set to
            :attr:`update_rule`.
        requires_grad (bool): Boolean indicating whether ``grad`` will be set
            in backward calculation.

    Attributes:
        data: Data array of type either :class:`numpy.ndarray` or
            :class:`cupy.ndarray`. If it is None, the variable is left in an
            uninitialized state.
        grad: Gradient array.
        creator: The function who creates this variable. It is ``None`` if the
            variable is not created by any function.
        initializer: Initializer of the data array. It is used for initializing
            the data array of an uninitialized variable.
        update_rule: :class:`~chainer.optimizer.UpdateRule` instance that
            updates this variable as a parameter. This argument is set to
            :attr:`update_rule`.

    """

    initializer = None
    _grad_initializer = None
    _initial_device = -1

    def __init__(self, data=None, name=None, grad=None, initializer=None,
                 update_rule=None, requires_grad=True):
        if data is None:
            self.initializer = (
                initializers.NaN() if initializer is None else initializer)
            dtype = getattr(self.initializer, 'dtype', numpy.float32)
            self._grad_initializer = initializers.NaN(dtype)
        elif not isinstance(data, (numpy.ndarray, cuda.ndarray)):
            msg = '''numpy.ndarray or cuda.ndarray are expected.
Actual: {0}'''.format(type(data))
            raise TypeError(msg)

        # Use a list as a data structure to hold the data array indirectly to
        # abstract its initialized/uninitialized state.
        self._data = [data]
        self._requires_grad = requires_grad
        self.name = name
        self.update_rule = update_rule

        self._node = VariableNode(self, grad)

    def __copy__(self):
        copied = Variable()
        copied.__dict__ = copy.copy(self.__dict__)
        copied._node = VariableNode(copied)
        return copied

    def __reduce__(self):
        return Variable, (self.data, self.name, self._node._grad,
                          self.initializer, self.update_rule,
                          self._requires_grad)

    def __repr__(self):
        return variable_repr(self)

    def __str__(self):
        return variable_str(self)

    def summary(self):
        if self.name:
            return '<variable %s>' % self.name
        else:
            return '<variable at 0x%x>' % id(self)

    def debug_print(self):
        """Display a summary of the stored data and location of the Variable"""

        msg = """{summary}
- device: {device}
- backend: {background}
- shape: {shape}
- dtype: {dtype}
- statistics: {stats}
- grad: {grad}"""

        stats_msg = 'mean={0:.8f}, std={1:.8f}'

        try:
            device = self.data.device
        except AttributeError:
            device = 'CPU'

        with cuda.get_device_from_array(self.data) as dev:
            xp = numpy if int(dev) == -1 else cuda.cupy

            if self.grad is None:
                grad = None
            elif xp.all(self.grad == 0):
                grad = 0
            else:
                grad = stats_msg.format(float(xp.mean(self.grad)),
                                        float(xp.std(self.grad)))

            stats = stats_msg.format(float(xp.mean(self.data)),
                                     float(xp.std(self.data)))

        return msg.format(summary=self.summary(),
                          grad=grad, shape=self.data.shape,
                          background=type(self.data),
                          dtype=self.data.dtype, device=device,
                          stats=stats)

    def __pos__(self):
        return self

    def __len__(self):
        """Returns the first dimension of the data array.

        Returns:
            int: Number of the first dimension of the data array.

        """
        return len(self.data)

    @property
    def label(self):
        """Short text that represents the variable."""
        return self._node.label

    @property
    def creator(self):
        return self._node._creator

    @property
    def data(self):
        return self._data[0]

    @data.setter
    def data(self, d):
        self._data[0] = d
        self._node._set_data_type(d)

    @property
    def grad(self):
        return self._node._grad

    @grad.setter
    def grad(self, g):
        self._node._set_grad_with_check(g, None, self)

    @property
    def shape(self):
        return self.data.shape

    @property
    def ndim(self):
        return self.data.ndim

    @property
    def size(self):
        return self.data.size

    @property
    def dtype(self):
        return self.data.dtype

    @property
    def rank(self):
        return self._node.rank

    @property
    def node(self):
        return self._node

    @property
    def requires_grad(self):
        """It indicates that ``grad`` will be set in backward calculation."""
        return self._requires_grad

    def to_cpu(self):
        """Copies the data and gradient arrays to CPU."""
        if self.data is None:
            self._initial_device = -1
        else:
            self._data = [cuda.to_cpu(self.data)]
            # ensure that the node tracks the device migration
            node = self._node
            if node._data is not None:
                node.retain_data()
            if node._grad is not None:
                node._grad = cuda.to_cpu(node._grad)

    def to_gpu(self, device=None):
        """Copies the data and gradient arrays to specified GPU.

        Args:
            device: Target device specifier. If omitted, the current device is
                used.

        """
<<<<<<< HEAD
        if self.data is None:
            current = cuda.Device().id
            self._initial_device = current if device is None else device
        else:
            with cuda.get_device(device):
                self._data = [cuda.to_gpu(self.data)]
                # ensure that the node tracks the device migration
                node = self._node
                if node._data is not None:
                    node.retain_data()
                if node._grad is not None:
                    node._grad = cuda.to_gpu(node._grad)
=======
        self.data = cuda.to_gpu(self.data, device)
        if self._grad is not None:
            self._grad = cuda.to_gpu(self._grad, device)
>>>>>>> 7ce9222d

    def cleargrad(self):
        """Clears the gradient array."""
        self._node._grad = None
        if self.data is None:
            self._grad_initializer = None

    def zerograd(self):
        """Initializes the gradient array by zeros.

        .. deprecated:: v1.15
           Use :meth:`cleargrad` instead.

        """
        warnings.warn(
            'Variable.zerograd is deprecated. Use Variable.cleargard instead.',
            DeprecationWarning)
<<<<<<< HEAD

        if self.data is None:
            dtype = getattr(self.initializer, 'dtype', None)
            self._grad_initializer = initializers.Zero(dtype)
            return

        with cuda.get_device(self.data) as dev:
            node = self._node
            if node._grad is None:
=======
        with cuda.get_device_from_array(self.data) as dev:
            if self._grad is None:
>>>>>>> 7ce9222d
                xp = numpy if int(dev) == -1 else cuda.cupy
                node._grad = xp.zeros_like(self.data)
            else:
                node._grad.fill(0)

    def copydata(self, var):
        """Copies the data array from given source variable.

        This method copies the data array from given variable to this variable.
        The copy is done even if the arrays reside on different devices,
        including across the host and a GPU device. If this variable has an
        uninitialized data array, this method initializes it by the data array
        of the given variable. Similarly, if the given variable has an
        uninitialized data array, this method initializes it by the data array
        of this variable (``self``). If both are uninitialized, this method
        does nothing.

        Args:
            var (Variable): Source variable.

        """
        src = var.data
        dst = self.data
        if src is None:
            if dst is None:
                return
            var.initialize(self.shape)
            src = var.data
        elif dst is None:
            self.initialize(src.shape)
            dst = self.data
        src_xp = cuda.get_array_module(src)
        dst_xp = cuda.get_array_module(dst)
        if dst_xp is src_xp:
            dst_xp.copyto(dst, src)
        elif dst_xp is numpy:
            dst_xp.copyto(dst, src.get())
        else:
            dst.set(src)

    def addgrad(self, var):
        """Accumulates the gradient array from given source variable.

        This method adds the gradient of a given variable to the gradient of
        this variable. The accumulation is even done across the host and
        different devices. If this variable has uninitialized data/grad arrays,
        this method initializes it with the shape of the given varaible and
        then accumulates the gradient.

        Args:
            var (Variable): Source variable.

        """
        src = var._node._grad
        if src is None:
            return

<<<<<<< HEAD
        if self.data is None:
            self.initialize(var.shape)
        dst = self._node._grad

        src_dev = cuda.get_device(src)
        dst_dev = cuda.get_device(self.data)
=======
        src_dev = cuda.get_device_from_array(src)
        dst_dev = cuda.get_device_from_array(self.data)
>>>>>>> 7ce9222d

        if src_dev.id == dst_dev.id:
            with dst_dev:
                if dst is None:
                    xp = cuda.get_array_module(src)
                    self._node.grad = xp.copy(src)
                else:
                    dst += src
            return

        if dst_dev.id < 0:
            src_grad = cuda.to_cpu(src)
        else:
            src_grad = cuda.to_gpu(src, device=dst_dev)

        if dst is None:
            self._node.grad = src_grad
        else:
            with dst_dev:
                dst += src_grad

    def set_creator(self, gen_func):
        """Notifies the variable that the given function is its creator.

        Args:
            gen_func (Function): Function object that creates this variable as
                one of its outputs.

        """
        self._node.set_creator(gen_func)

    def backward(self, retain_grad=False):
        """Runs error backpropagation (a.k.a. backprop) from this variable.

        On backprop, :meth:`Function.backward` is called on each
        :class:`Function` object appearing in the backward graph starting from
        this variable. The backward graph is represented by backward references
        from variable nodes to their creators, and from functions to their
        input variable nodes. The backprop stops at all root nodes. Some
        functions set ``None`` as gradients of some inputs, where further
        backprop does not take place at such inputs.

        This method uses :data:`grad` as the initial error array. User can
        manually set a gradient array before calling this method. If
        :data:`data` contains only one element (i.e., it is scalar) and
        :data:`grad` is ``None``, then this method automatically complements
        1.0 as the initial error. This is useful on starting backprop from
        some scalar loss value.

        Args:
            retain_grad (bool): If ``True``, the gradient arrays of all
                intermediate variables are kept. Otherwise, :data:`grad` of the
                intermediate variables are set to ``None`` on appropriate
                timing, which may reduce the maximum memory consumption.

                In most cases of training some models, the purpose of backprop
                is to compute gradients of parameters, not of all variables,
                and therefore it is recommended to set this flag ``False``.

        """
        if self.creator is None:
            return
        initial_device = None
        if cuda.available and isinstance(self.data, cuda.cupy.ndarray):
            try:
                initial_device = cuda.Device()
            except cuda.cupy.cuda.runtime.CUDARuntimeError as e:
                if e.status != 38:  # cudaErrorNoDevice
                    raise

        is_debug = chainer.is_debug()

        cand_funcs = []
        seen_set = set()
        seen_vars = set()
        need_copy = set()

        # Initialize error by 1, if this is a loss variable
        if self.data.size == 1 and self.grad is None:
            with cuda.get_device_from_array(self.data) as device:
                if device is cuda.DummyDevice:
                    self.grad = numpy.ones_like(self.data)
                else:
                    self.grad = cuda.cupy.ones_like(self.data)

        def add_cand(cand):
            if cand not in seen_set:
                # Negate since heapq is min-heap
                heapq.heappush(cand_funcs, (-cand.rank, len(seen_set), cand))
                seen_set.add(cand)

        add_cand(self.creator)

        while cand_funcs:
            _, _, func = heapq.heappop(cand_funcs)
            outputs = [y() for y in func.outputs]  # access via weak ref

            in_data = tuple([x.data for x in func.inputs])
            out_grad = tuple([None if y is None else y.grad for y in outputs])
            hooks = chainer.get_function_hooks()
            if func._n_local_function_hooks != 0:
                hooks = collections.OrderedDict(hooks)
                hooks.update(func.local_function_hooks)

            cuda.get_device_from_array(*(in_data + out_grad)).use()
            for hook in six.itervalues(hooks):
                hook.backward_preprocess(func, in_data, out_grad)
            gxs = func.backward(in_data, out_grad)
            assert len(gxs) == len(in_data)
            for hook in six.itervalues(hooks):
                hook.backward_postprocess(func, in_data, out_grad)

            if is_debug:
                for gx in gxs:
                    if gx is None:
                        continue
                    cuda.get_device_from_array(gx).use()
                    if cuda.get_array_module(gx).isnan(gx).any():
                        msg = 'NaN is detected on backward computation'
                        raise RuntimeError(msg)

            if not retain_grad:
                for y in outputs:
                    if y is not None and y is not self.node:
                        y.grad = None
            for x, gx in zip(func.inputs, gxs):
                if gx is None:
                    continue
                if not x.requires_grad:
                    continue

                _check_grad_type(func, x, gx)

                # Accumulate the gradient to x. It is a bit tricky to handle
                # branches and parameter gradient accumulation correctly.
                id_x = id(x)
                if x.creator is None:  # leaf
                    if x._grad is None:
                        x.grad = gx
                        need_copy.add(id_x)
                    else:
                        cuda.get_device_from_array(gx).use()
                        if id_x in need_copy:
                            x.grad = utils.force_array(x._grad + gx)  # copy
                            need_copy.remove(id_x)
                        else:
                            x._grad += gx
                else:  # not a leaf
                    add_cand(x.creator)
                    if id_x not in seen_vars:  # 1st visit
                        x.grad = gx
                        seen_vars.add(id_x)
                        need_copy.add(id_x)
                    else:
                        cuda.get_device_from_array(gx).use()
                        if id_x in need_copy:  # 2nd visit
                            x.grad = utils.force_array(gx + x._grad)  # copied
                            need_copy.remove(id_x)
                        else:  # 3rd or later visit
                            x._grad += gx
            del gxs  # to reduce memory usage
            if initial_device is not None:
                initial_device.use()

    def reshape(self, *shape):
        """Returns a variable of a different shape and the same content.

        .. seealso::
           :func:`chainer.functions.reshape` for full documentation,

        """
        if len(shape) == 1 and isinstance(shape[0], (tuple, list)):
            shape = shape[0]
        return chainer.functions.reshape(self, shape)

    def transpose(self, *axes):
        """Permute the dimensions of an input variable without copy.

        .. seealso::
           :func:`chainer.functions.transpose` for full documentation.

        """
        if len(axes) == 0:
            axes = None
        elif len(axes) == 1 and (isinstance(axes[0], (tuple, list)) or
                                 axes[0] is None):
            axes = axes[0]
        return chainer.functions.transpose(self, axes)

    def unchain(self):
        """Deletes the reference to the creator of this variable.

        This method deletes the reference to the creator from the corresponding
        variable node. Unlike :meth:`unchain_backward`, it does not backtrack
        the graph.

        """
        self._node.unchain()

    def unchain_backward(self):
        """Deletes references between variable nodes and functions backward.

        After this method completes, intermediate variable nodes and functions
        that are not referenced from anywhere are deallocated by reference
        count GC. Also this variable itself deletes the reference to its
        creator function from the node, i.e. the node becomes root in the
        computation graph. It indicates that backprop after unchaining stops at
        this variable. This behavior is useful to implement truncated BPTT.

        """
        cand_funcs = []
        seen_set = set()

        def add_cand(cand):
            if cand is not None and cand not in seen_set:
                cand_funcs.append(cand)
                seen_set.add(cand)

        add_cand(self.creator)

        while cand_funcs:
            func = cand_funcs.pop()
            for var in func.inputs:
                add_cand(var.creator)
            func.unchain()

    def initialize(self, shape):
        """Initializes the uninitialized variable.

        Uninitialized variable is a variable created with the data array set to
        None. This method creates and initializes the data array. The shape of
        the variable can be left unknown until this method is called.

        Args:
            shape (tuple of int): Shape of the data array.

        """
        data = initializers.generate_array(self.initializer, shape, numpy)

        ginit = self._grad_initializer
        grad = None if ginit is None else initializers.generate_array(
            ginit, shape, numpy)

        if self._initial_device >= 0:
            data = cuda.to_gpu(data, device=self._initial_device)
            if grad is not None:
                grad = cuda.to_gpu(grad, device=self._initial_device)

        self._data[0] = data
        self._node._grad = grad

    def retain_data(self):
        """Lets the corresponding variable node keep the underlying array."""
        self._node.data = self._data[0]

    def update(self):
        """Updates the data array using the gradient and the update rule.

        This method updates the variable using the update rule attached to this
        variable.

        """
        if self.update_rule is not None:
            self.update_rule.update(self)

    def __lt__(self, other):
        raise NotImplementedError()

    def __le__(self, other):
        raise NotImplementedError()

    def __eq__(self, other):
        raise NotImplementedError()

    def __ne__(self, other):
        raise NotImplementedError()

    def __gt__(self, other):
        raise NotImplementedError()

    def __ge__(self, other):
        raise NotImplementedError()

    def __nonzero__(self):
        raise NotImplementedError()

    def __bool__(self):
        raise NotImplementedError()

    def __hash__(self):
        return super(Variable, self).__hash__()

    __array_priority__ = 200<|MERGE_RESOLUTION|>--- conflicted
+++ resolved
@@ -462,24 +462,17 @@
                 used.
 
         """
-<<<<<<< HEAD
         if self.data is None:
             current = cuda.Device().id
             self._initial_device = current if device is None else device
         else:
-            with cuda.get_device(device):
-                self._data = [cuda.to_gpu(self.data)]
-                # ensure that the node tracks the device migration
-                node = self._node
-                if node._data is not None:
-                    node.retain_data()
-                if node._grad is not None:
-                    node._grad = cuda.to_gpu(node._grad)
-=======
-        self.data = cuda.to_gpu(self.data, device)
-        if self._grad is not None:
-            self._grad = cuda.to_gpu(self._grad, device)
->>>>>>> 7ce9222d
+            self._data = [cuda.to_gpu(self.data, device)]
+            # ensure that the node tracks the device migration
+            node = self._node
+            if node._data is not None:
+                node.retain_data()
+            if node._grad is not None:
+                node._grad = cuda.to_gpu(node._grad, device)
 
     def cleargrad(self):
         """Clears the gradient array."""
@@ -497,20 +490,15 @@
         warnings.warn(
             'Variable.zerograd is deprecated. Use Variable.cleargard instead.',
             DeprecationWarning)
-<<<<<<< HEAD
 
         if self.data is None:
             dtype = getattr(self.initializer, 'dtype', None)
             self._grad_initializer = initializers.Zero(dtype)
             return
 
-        with cuda.get_device(self.data) as dev:
+        with cuda.get_device_from_array(self.data) as dev:
             node = self._node
             if node._grad is None:
-=======
-        with cuda.get_device_from_array(self.data) as dev:
-            if self._grad is None:
->>>>>>> 7ce9222d
                 xp = numpy if int(dev) == -1 else cuda.cupy
                 node._grad = xp.zeros_like(self.data)
             else:
@@ -568,17 +556,12 @@
         if src is None:
             return
 
-<<<<<<< HEAD
         if self.data is None:
             self.initialize(var.shape)
         dst = self._node._grad
 
-        src_dev = cuda.get_device(src)
-        dst_dev = cuda.get_device(self.data)
-=======
         src_dev = cuda.get_device_from_array(src)
         dst_dev = cuda.get_device_from_array(self.data)
->>>>>>> 7ce9222d
 
         if src_dev.id == dst_dev.id:
             with dst_dev:
